--- conflicted
+++ resolved
@@ -40,14 +40,10 @@
     UsersModule,
     RoleModule,
     AuthModule,
-<<<<<<< HEAD
-    TypeOrmModule.forFeature([Role, User, ]),
-=======
     ReviewModule,
     PromotionModule,
     AddressModule,
     TypeOrmModule.forFeature([Role, User, Review, Promotion, Address]),
->>>>>>> d2d08295
 
   ],
   controllers: [AppController],
