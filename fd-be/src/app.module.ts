--- conflicted
+++ resolved
@@ -22,14 +22,11 @@
 import { OrderModule } from './modules/order/order.module';
 import { CategoryModule } from './modules/category/category.module';
 import { Permission } from './entities/permission.entity';
-<<<<<<< HEAD
 import { ChatModule } from './modules/chat/chat.module';
-=======
 import { ScheduleModule } from '@nestjs/schedule';
 import { GraphQLModule } from '@nestjs/graphql';
 import { ApolloDriverConfig, ApolloDriver } from '@nestjs/apollo';
 import { AppResolver } from './app.resolver';
->>>>>>> b486b644
 @Module({
   imports: [
     // Import the module that contains the user entity
