/* eslint-disable prettier/prettier */
// src/roles/entities/role.entity.ts
import { Entity, PrimaryGeneratedColumn, Column, CreateDateColumn, UpdateDateColumn, OneToMany, ManyToMany, JoinTable } from 'typeorm';
import { User } from './user.entity';
import { Permission } from './permission.entity';
import { ObjectType, Field, ID, registerEnumType } from '@nestjs/graphql';

export enum DefaultRole {
  SUPER_ADMIN = 'super_admin',
  ADMINISTRATOR = 'administrator',
  USER = 'user',
  SHOP_OWNER = 'shop_owner',
  SHIPPER = 'shipper',
}

// Register the enum for GraphQL
registerEnumType(DefaultRole, {
  name: 'DefaultRole',
});

@ObjectType() // Add ObjectType decorator for GraphQL
@Entity('roles')
export class Role {
  @Field(() => ID) // Add Field decorator for GraphQL
  @PrimaryGeneratedColumn('uuid')
  id: string;

  @Field(() => DefaultRole) // Add Field decorator for GraphQL
  @Column({
    type: 'enum',
    enum: DefaultRole,
    default: DefaultRole.USER,
    unique: true,
  })
  name: DefaultRole;

<<<<<<< HEAD
  @Field({ nullable: true }) // Add Field decorator for GraphQL
  @Column({name: 'display_name', type: 'varchar', length: 255, nullable: true })
=======
  @Column({
    name: 'display_name',
    type: 'varchar',
    length: 255,
    nullable: true,
  })
>>>>>>> 7be86886
  displayName: string;

  @Field({ nullable: true }) // Add Field decorator for GraphQL
  @Column({ type: 'text', nullable: true })
  description: string;

  @Field() // Add Field decorator for GraphQL
  @Column({ name: 'is_system' ,type: 'boolean', default: false })
  isSystem: boolean;

  @Field() // Add Field decorator for GraphQL
  @CreateDateColumn({ name: 'created_at' })
  createdAt: Date;

  @Field() // Add Field decorator for GraphQL
  @UpdateDateColumn({ name: 'updated_at' })
  updatedAt: Date;

  @Field(() => [User], { nullable: true }) // Add Field decorator for GraphQL
  @OneToMany(() => User, (user) => user.role)
  users: User[];

  @Field(() => [Permission], { nullable: true }) // Add Field decorator for GraphQL
  @ManyToMany(() => Permission, permission => permission.roles)
  @JoinTable({
    name: 'role_permissions',
    joinColumn: { name: 'role_id', referencedColumnName: 'id' },
    inverseJoinColumn: { name: 'permission_id', referencedColumnName: 'id' }
  })
  permissions: Permission[];
}<|MERGE_RESOLUTION|>--- conflicted
+++ resolved
@@ -34,17 +34,8 @@
   })
   name: DefaultRole;
 
-<<<<<<< HEAD
   @Field({ nullable: true }) // Add Field decorator for GraphQL
   @Column({name: 'display_name', type: 'varchar', length: 255, nullable: true })
-=======
-  @Column({
-    name: 'display_name',
-    type: 'varchar',
-    length: 255,
-    nullable: true,
-  })
->>>>>>> 7be86886
   displayName: string;
 
   @Field({ nullable: true }) // Add Field decorator for GraphQL
