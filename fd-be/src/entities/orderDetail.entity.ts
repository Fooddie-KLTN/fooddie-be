--- conflicted
+++ resolved
@@ -7,14 +7,8 @@
 
 @Entity({ name: 'orderDetails' })
 export class OrderDetail {
-<<<<<<< HEAD
-        @PrimaryGeneratedColumn("uuid")
-        id: string;
-    
-=======
     @PrimaryGeneratedColumn("uuid")
     id: string;
->>>>>>> d2d08295
 
 
     @ManyToOne(() => Order, { eager: true })
