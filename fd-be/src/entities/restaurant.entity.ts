/* eslint-disable prettier/prettier */
// src/users/entities/user.entity.ts
import { Entity, Column, ManyToOne, JoinColumn, PrimaryColumn, OneToMany, OneToOne, PrimaryGeneratedColumn } from 'typeorm';
import { User } from './user.entity';
import { Food } from './food.entity';
import { Order } from './order.entity';


export enum RestaurantStatus {
    PENDING = 'pending',
    APPROVED = 'approved',
    REJECTED = 'rejected'
}

@Entity({ name: 'restaurants' })
export class Restaurant {
<<<<<<< HEAD
    @PrimaryColumn({
        type: 'varchar',
        length: 28,
        unique: true,
        nullable: false,
        comment: 'Firebase UID used as primary key'
    })
=======
    @PrimaryGeneratedColumn("uuid")
>>>>>>> d2d08295
    id: string;


    @Column({ nullable: true })
    name: string;

    @Column({ nullable: true })
    phoneNumber: string;

    @Column({ nullable: true })
    backgroundImage: string;

    @Column({ nullable: true })
    address: string;

    @Column({ nullable: true })
    avatar: string;

    @Column({ nullable: true })
    description: string;

    @Column({ nullable: true })
    openTime: string;

    @Column({ nullable: true })
    closeTime: string;

    @Column({ nullable: true })
    licenseCode: string;

    @Column({ nullable: true })
    certificateImage: string;

    @Column({
        type: 'enum',
        enum: RestaurantStatus,
        default: RestaurantStatus.PENDING
    })
    status: RestaurantStatus;

    @OneToMany(() => Food, (food) => food.restaurant)
    foods: Food[];

    @OneToOne(() => User, { eager: true })
    @JoinColumn({ name: 'owner_id' })
    owner: User;

    @OneToMany(() => Order, (order) => order.restaurant)
    orders: Order[];

}<|MERGE_RESOLUTION|>--- conflicted
+++ resolved
@@ -14,17 +14,7 @@
 
 @Entity({ name: 'restaurants' })
 export class Restaurant {
-<<<<<<< HEAD
-    @PrimaryColumn({
-        type: 'varchar',
-        length: 28,
-        unique: true,
-        nullable: false,
-        comment: 'Firebase UID used as primary key'
-    })
-=======
     @PrimaryGeneratedColumn("uuid")
->>>>>>> d2d08295
     id: string;
 
 
