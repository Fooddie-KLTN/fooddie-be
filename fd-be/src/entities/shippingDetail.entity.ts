--- conflicted
+++ resolved
@@ -1,5 +1,6 @@
 /* eslint-disable prettier/prettier */
 // src/users/entities/user.entity.ts
+import { Entity, Column, ManyToOne, JoinColumn, PrimaryColumn, OneToOne, PrimaryGeneratedColumn } from 'typeorm';
 import { Entity, Column, ManyToOne, JoinColumn, PrimaryColumn, OneToOne, PrimaryGeneratedColumn } from 'typeorm';
 import { User } from './user.entity';
 import { Order } from './order.entity';
@@ -15,13 +16,11 @@
 @Entity({ name: 'shippingDetails' })
 export class ShippingDetail {
     @PrimaryGeneratedColumn("uuid")
+    @PrimaryGeneratedColumn("uuid")
     id: string;
 
-<<<<<<< HEAD
     @Column({ nullable: true })
     status: ShippingStatus;
-=======
->>>>>>> d2d08295
 
     @ManyToOne(() => User, { eager: true })
     @JoinColumn({ name: 'user_id' })
