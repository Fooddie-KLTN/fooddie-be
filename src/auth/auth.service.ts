import {
  Injectable,
  NotFoundException,
  BadRequestException,
  Logger,
  UnauthorizedException,
} from '@nestjs/common';
import { UsersService } from 'src/modules/users/users.service';
import { CreateUserDto } from 'src/modules/users/dto/create-users.dto';
import { RolesService } from 'src/modules/role/role.service';
import { DefaultRole, Role } from '../entities/role.entity';
import { RegisterDto } from './dto/register-user.dto';
import { GoogleRegisterDto } from './dto/google-register.dto';
import * as bcrypt from 'bcrypt';
import { JwtService } from '@nestjs/jwt';
import { v4 as uuidv4 } from 'uuid';
import { UserResponse } from 'src/modules/users/interface/user-response.interface';
import { log } from 'console';
import { CreateShipperDto } from './dto/create-shipper.dto';
import { InjectRepository } from '@nestjs/typeorm';
import { User } from 'src/entities/user.entity';
import { CertificateStatus, ShipperCertificateInfo } from 'src/entities/shipperCertificateInfo.entity';
import { Repository } from 'typeorm';
import { nanoid } from 'nanoid/non-secure';



export enum AuthProvider {
  EMAIL = 'email',
  GOOGLE = 'google',
  FACEBOOK = 'facebook',
}
interface LoginInput {
  email: string;
  password?: string; // Optional for provider-based login
  googleId?: string; // Optional for Google login
}


interface AuthResponse {
  message: string;
  user?: UserResponse;
  token?: string;
  isNewUser?: boolean;
  success?: boolean; // For simple success messages like logout/forgot password
}
@Injectable()
export class AuthService {
  private readonly logger = new Logger(AuthService.name);
  private readonly BCRYPT_SALT_ROUNDS = 10; // Define constant
  private readonly JWT_EXPIRATION = '1d'; // Define constant
  private readonly RESET_TOKEN_EXPIRATION_MINUTES = 60; // Define constant

  constructor(
    private readonly usersService: UsersService,
    private readonly rolesService: RolesService,
    private readonly jwtService: JwtService,

    @InjectRepository(User)
    private readonly userRepo: Repository<User>,

    @InjectRepository(ShipperCertificateInfo)
    private readonly certRepo: Repository<ShipperCertificateInfo>,

    @InjectRepository(Role)
    private readonly roleRepo: Repository<Role>,
  ) {}

  private otpStore = new Map<string, string>();
  
  async sendOtp(phone: string) {
    const otp = Math.floor(100000 + Math.random() * 900000).toString(); // 6 số
    this.otpStore.set(phone, otp);
  
    console.log(`Sending OTP to ${phone}: ${otp}`);
    this.logger.log(`OTP for ${phone}: ${otp}`);
  
    return { message: 'OTP sent successfully (simulated)' };
  }
  
  async verifyOtp(phone: string, otp: string) {
    const storedOtp = this.otpStore.get(phone);
    if (!storedOtp || storedOtp !== otp) {
      throw new BadRequestException('Invalid or expired OTP');
    }
  
    this.otpStore.delete(phone);
    return { message: 'OTP verified successfully' };
  }

  async findByName(name: string): Promise<Role> {
    if (!Object.values(DefaultRole).includes(name as DefaultRole)) {
      throw new Error(`Invalid role name: ${name}`);
    }
  
    let role = await this.roleRepo.findOne({
      where: { name: name as DefaultRole },
    });
  
    if (!role) {
      role = this.roleRepo.create({ name: name as DefaultRole });
      role = await this.roleRepo.save(role);
    }
  
    return role;
  }

  /**
   * Creates a standardized user response object.
   * @param user - The user entity.
   * @param isNewUser - Flag indicating if the user was just screated.
   * @returns A promise resolving to the user response object.
   */
  private async createUserResponse(
    user: any,
    isNewUser: boolean = false,
  ): Promise<any> {
    const permissions = await this.rolesService.getUserPermissions(
      user.role.id,
      true,
    );
    return {
      message: isNewUser ? 'Registration successful' : 'Login successful',
      user: {
        id: user.id,
        email: user.email,
        name: user.name,
        role: user.role.name, // Assuming role object has a name property
        permissions,
      },
      isNewUser, // Optionally include this flag in the response
    };
  }
  async loginWithEmailPassword(email: string, password: string): Promise<any> {
    try {
      // Find user in our database
      const user = await this.usersService.findByEmail(email);
      if (!user) {
        throw new BadRequestException('Invalid email or password');
      }

      // Verify password
      const isPasswordValid = await bcrypt.compare(password, user.password);
      if (!isPasswordValid) {
        throw new BadRequestException('Invalid email or password');
      }

      // Generate JWT token with claims
      const token = this.jwtService.sign(
        {
          sub: user.id,
          email: user.email,
          name: user.name,
          role: user.role.name,
          roleId: user.role.id,
        },
        {
          expiresIn: this.JWT_EXPIRATION,
        },
      );

      // Get user permissions using role ID
      const permissions = await this.rolesService.getUserPermissions(
        user.role.id,
        true,
      );

      return {
        user: {
          id: user.id,
          email: user.email,
          name: user.name,
          role: user.role,
          permissions,
        },
        token,
        message: 'Login successful',
      };
    } catch (error) {
      if (error instanceof BadRequestException) {
        throw error;
      }
      throw new BadRequestException(
        'Email/password authentication failed: ' + error.message,
      );
    }
  }

  async logout(userId: string): Promise<any> {
    this.logger.log(`User logged out: ${userId}`);
    // The client should remove the token from storage

    
    return {
      message: 'User logged out successfully',
      success: true,
    };
  }

  

async registerDriver(dto: CreateShipperDto) {
  const existing = await this.userRepo.findOne({
    where: { username: dto.username },
  });
  if (existing) {
    throw new BadRequestException('Số điện thoại đã được sử dụng');
  }

  const role = await this.rolesService.findByName(DefaultRole.SHIPPER);
  if (!role) {
    throw new BadRequestException('Vai trò shipper chưa được khởi tạo');
  }

  const driverID = uuidv4().substring(0, 28);
  this.logger.log(`Generated driver ID: ${driverID}`);

  const user = this.userRepo.create({
    id: driverID,
    username: dto.username,
    password: await bcrypt.hash(dto.password, this.BCRYPT_SALT_ROUNDS),
    name: dto.name,
    phone: dto.phone,
    birthday: new Date(dto.birthday),
    role,
    isActive: true,
  });

  await this.userRepo.save(user);

  const cert = this.certRepo.create({
    user,
    cccd: dto.cccd,
    driverLicense: dto.driverLicense,
    status: CertificateStatus.PENDING, 
  });

  await this.certRepo.save(cert);

  return {
    message: 'Đăng ký tài xế thành công. Vui lòng chờ duyệt.',
    userId: user.id,
  };
}

  async checkPhoneExists(phone: string): Promise<boolean> {
    const user = await this.usersService.findByPhone(phone);
    return !!user;
  }

  async isShipperPhone(phone: string): Promise<boolean> {
    const user = await this.usersService.findByPhone(phone);
  
    if (!user) return false;
    return user.role?.name === DefaultRole.SHIPPER && !!user.shipperCertificateInfo;
  }

  async getShipperStatusByPhone(phone: string): Promise<{
    exists: boolean;
    status?: 'pending' | 'approved' | 'rejected';
  }> {
    const user = await this.usersService.findByPhone(phone);
    console.log('User found:', user);
    console.log('User role:', user?.role?.name);
    console.log('Shipper certificate info:', user?.shipperCertificateInfo);
  
    if (!user || user.role?.name !== DefaultRole.SHIPPER || !user.shipperCertificateInfo) {
      return { exists: false };
    }
  
    return {
      exists: true,
      status: user.shipperCertificateInfo?.status.toLowerCase() as 'pending' | 'approved' | 'rejected',
    };
  }
  
  async loginDriver(username: string, password: string): Promise<any> {
    const user = await this.userRepo.findOne({
      where: { username },
      relations: ['shipperCertificateInfo', 'role'],
    });
  
    if (!user) {
      throw new UnauthorizedException('User not found');
    }
  
    const isPasswordValid = await bcrypt.compare(password, user.password);
    if (!isPasswordValid) {
      throw new UnauthorizedException('Invalid credentials');
    }
  
    const shipperInfo = user.shipperCertificateInfo;
    if (!shipperInfo) {
      throw new UnauthorizedException('You are not registered as a driver');
    }
  
    if (shipperInfo.status === CertificateStatus.PENDING) {
      return { status: 'pending', message: 'Your account is under review' };
    }
    
    if (shipperInfo.status === CertificateStatus.REJECTED) {
      return { status: 'rejected', message: 'Your registration has been rejected' };
    }
  
    // Trường hợp được duyệt → cấp token
    const payload = {
      sub: user.id,
      username: user.username,
      roles: [user.role.name],
    };
<<<<<<< HEAD
    const access_token = await this.jwtService.signAsync(payload ,{
      expiresIn: '1d',  // 👈 hiện tại chắc bạn đang set 3 giây hoặc quá ngắn
    });
=======
    const access_token = await this.jwtService.signAsync(payload,
      {
        expiresIn: '1d', // Hoặc sử dụng giá trị từ config
      }
    );
>>>>>>> 30c64924
  
    return {
      status: 'approved',
      access_token,
      user: {
        id: user.id,
        username: user.username,
        phone: user.phone,
      },
    };
  }
  

  

  async findByPhone(phone: string): Promise<User | null> {
    return this.userRepo.findOne({
      where: { phone },
      relations: ['role', 'shipperCertificateInfo'], 
    });
  }
  
  

  async forgotPassword(email: string): Promise<any> {
    const user = await this.usersService.findByEmail(email);
    if (!user) {
      throw new NotFoundException('User not found');
    }
    
    
    this.logger.log(`Password reset requested for user: ${email}`);
    
    return {
      message: 'Password reset instructions sent to your email',
      success: true,
    };
  }

  async register(registerDto: RegisterDto): Promise<any> {
    const { email, password, name } = registerDto;

    try {
      // Check if user already exists
      const existingUser = await this.usersService.findByEmail(email);
      if (existingUser) {
        throw new BadRequestException('Email already exists');
      }

      // Get the subscriber role
      const role = await this.rolesService.getRoleByName(
        DefaultRole.USER,
      );
      if (!role) {
        throw new BadRequestException('Default role not found');
      }

      // Create user
      const user = await this.usersService.register(
        {
          username: email,
          email,
          name,
          birthday: new Date(),
          role: role.id,
          password,
          provider: AuthProvider.EMAIL,
        } as CreateUserDto,
        email,
      );

      return await this.createUserResponse(user, true);
    } catch (error) {
      if (error instanceof BadRequestException) {
        throw error;
      }
      throw new BadRequestException('Registration failed: ' + error.message);
    }
  }

  /**
   * Registers or logs in a user with Google credentials.
   * If the email exists, it links the Google account (if not already linked) and logs the user in.
   * If the email doesn't exist, it creates a new user account.
   * @param googleDto - DTO containing Google user information.
   * @returns A promise resolving to the user response and JWT token.
   */
  async registerWithGoogle(googleDto: GoogleRegisterDto): Promise<any> {
    const { googleId, email, name /*, accessToken */ } = googleDto; // accessToken might be needed for further validation if desired

    try {
      let user = await this.usersService.findByEmail(email);
      let isNewUser = false;

      if (user) {
        // User exists, treat as login or link account
        this.logger.log(
          `Email ${email} already exists. Attempting to link or log in with Google.`,
        );
        // Optional: Check if googleId matches if already set
        if (user.authProvider !== AuthProvider.GOOGLE || !user.googleId) {
          // If not already a Google user or googleId is missing, update the user record
          // Ensure you have an appropriate method in UsersService to update provider/googleId
          user = await this.usersService.updateUserProvider(user.id, {
            provider: AuthProvider.GOOGLE,
            googleId: googleId,
          });
          this.logger.log(`Linked Google ID ${googleId} to user ${user.id}`);
        } else if (user.googleId !== googleId) {
          // Handle case where email exists but with a different Google ID - potentially an error
          throw new BadRequestException(
            'Email associated with a different Google account.',
          );
        }
      } else {
        // User does not exist, proceed with registration
        this.logger.log(`Registering new user with email ${email} via Google.`);
        isNewUser = true;
        const role = await this.rolesService.getRoleByName(
          DefaultRole.USER,
        );
        if (!role) {
          this.logger.error('Default subscriber role not found.');
          throw new BadRequestException('Default role not found');
        }

        // Create user with Google provider
        // Note: Generating a random password as it's not used for Google OAuth flow.
        const randomPassword = await bcrypt.hash(googleId + Date.now(), 10);
        const createUserDto: CreateUserDto = {
          username: email, // Or generate a unique username if needed
          email,
          name,
          password: randomPassword,
          role: role.id,
          authProvider: AuthProvider.GOOGLE,
          googleId,
          birthday: new Date(), 
          // accessToken, // Store if needed for refresh tokens or API calls
        };
        const userId : string = uuidv4().substring(0,28); // Generate a unique ID for the new user 
        user = await this.usersService.register(createUserDto, userId); // Assuming register handles CreateUserDto
      }

      // Generate JWT token for the session
      const token = this.jwtService.sign(
        {
          sub: user.id,
          email: user.email,
          name: user.name,
          role: user.role.name, // Ensure user object includes role with name
          roleId: user.role.id, // Ensure user object includes role with id
        },
        {
          expiresIn: '1d', // Or use config value
        },
      );

      log(`Generated JWT token for user ${user.id}`);
      const userResponse = await this.createUserResponse(user, isNewUser);
      return {
        ...userResponse,
        token,
      };
    } catch (error) {
      this.logger.error(
        `Google registration/login failed for email ${email}: ${error.message}`,
        error.stack,
      );
      if (error instanceof BadRequestException || error instanceof NotFoundException) {
        throw error;
      }
      // Log the original error for debugging
      throw new BadRequestException(
        'Google registration/login failed: ' + error.message,
      );
    }
  }
}<|MERGE_RESOLUTION|>--- conflicted
+++ resolved
@@ -308,17 +308,11 @@
       username: user.username,
       roles: [user.role.name],
     };
-<<<<<<< HEAD
-    const access_token = await this.jwtService.signAsync(payload ,{
-      expiresIn: '1d',  // 👈 hiện tại chắc bạn đang set 3 giây hoặc quá ngắn
-    });
-=======
     const access_token = await this.jwtService.signAsync(payload,
       {
         expiresIn: '1d', // Hoặc sử dụng giá trị từ config
       }
     );
->>>>>>> 30c64924
   
     return {
       status: 'approved',
