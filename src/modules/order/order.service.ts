import { Injectable, NotFoundException, BadRequestException, Logger } from '@nestjs/common';
import { InjectRepository } from '@nestjs/typeorm';
import { Repository, DataSource, LessThan, In } from 'typeorm';
import { Order } from 'src/entities/order.entity';
import { OrderDetail } from 'src/entities/orderDetail.entity';
import { CreateOrderDto, CreateOrderDetailDto } from './dto/create-order.dto';
import { UpdateOrderDto } from './dto/update-order.dto';
import { User } from 'src/entities/user.entity';
import { Restaurant } from 'src/entities/restaurant.entity';
import { Food } from 'src/entities/food.entity';
import { Address } from 'src/entities/address.entity';
import { Promotion, PromotionType } from 'src/entities/promotion.entity';
import { PaymentDto } from './dto/payment.dto';
import { log } from 'console';
import { haversineDistance } from 'src/common/utils/helper';
import { Cron, CronExpression } from '@nestjs/schedule';
import { Checkout, CheckoutStatus } from 'src/entities/checkout.entity';
import { pubSub } from 'src/pubsub';
import { PromotionService } from '../promotion/promotion.service';
import { PendingAssignmentService } from 'src/pg-boss/pending-assignment.service';
import { Review } from 'src/entities/review.entity';

@Injectable()
export class OrderService {
    private readonly logger = new Logger(OrderService.name);

    constructor(
        @InjectRepository(Order)
        private orderRepository: Repository<Order>,
        @InjectRepository(OrderDetail)
        private orderDetailRepository: Repository<OrderDetail>,
        @InjectRepository(User)
        private userRepository: Repository<User>,
        @InjectRepository(Restaurant)
        private restaurantRepository: Repository<Restaurant>,
        @InjectRepository(Food)
        private foodRepository: Repository<Food>,
        @InjectRepository(Address)
        private addressRepository: Repository<Address>,
        @InjectRepository(Promotion)
        private promotionRepository: Repository<Promotion>,
        private dataSource: DataSource,
        @InjectRepository(Checkout)
        private checkoutRepository: Repository<Checkout>,
        private promotionService: PromotionService,
        private pendingAssignmentService: PendingAssignmentService,
        @InjectRepository(Review) // Add Review repository
        private reviewRepository: Repository<Review>,
    ) { }

    private async validateAndCalculateOrderDetails(
        orderDetails: { foodId: string; quantity: string }[],
    ): Promise<{ calculatedTotal: number; foodDetails: { food: Food; quantity: number }[] }> {
        let calculatedTotal = 0;
        const foodDetails: { food: Food; quantity: number }[] = [];

        for (const detail of orderDetails) {
            const food = await this.foodRepository.findOne({ where: { id: detail.foodId } });
            if (!food) throw new NotFoundException(`Food with ID ${detail.foodId} not found`);
            const price = Number(food.price) * Number(detail.quantity);
            calculatedTotal += price;
            foodDetails.push({ food, quantity: Number(detail.quantity) });
        }

        return { calculatedTotal, foodDetails };
    }

    private async createOrderDetails(
        order: Order,
        foodDetails: { food: Food; quantity: number }[],
        queryRunner: any,
    ): Promise<void> {
        for (const detail of foodDetails) {
            const orderDetail = new OrderDetail();
            orderDetail.order = order;
            orderDetail.food = detail.food;
            orderDetail.quantity = detail.quantity;
            orderDetail.price = String(detail.food.price);
            await queryRunner.manager.save(OrderDetail, orderDetail);
        }
    }

    async createOrder(data: CreateOrderDto) {
        this.logger.log(`Starting order creation for user ${data.userId} at restaurant ${data.restaurantId}`);

        // Validate order details
        if (!data.orderDetails || data.orderDetails.length === 0) {
            this.logger.warn('Order creation failed: No order details provided');
            throw new BadRequestException('Order must contain at least one item');
        }

        // Use a transaction to ensure data consistency
        const queryRunner = this.dataSource.createQueryRunner();
        await queryRunner.connect();
        await queryRunner.startTransaction();

        try {
            // Find related entities
            const user = await queryRunner.manager.findOne(User, { where: { id: data.userId } });
            if (!user) {
                this.logger.warn(`User not found: ${data.userId}`);
                throw new NotFoundException('User not found');
            }

            const restaurant = await queryRunner.manager.findOne(Restaurant, { where: { id: data.restaurantId } });
            if (!restaurant) {
                this.logger.warn(`Restaurant not found: ${data.restaurantId}`);
                throw new NotFoundException('Restaurant not found');
            }

            const address = await queryRunner.manager.findOne(Address, { where: { id: data.addressId } });
            if (!address) {
                this.logger.warn(`Address not found: ${data.addressId}`);
                throw new NotFoundException('Address not found');
            }

            // Calculate total and validate food
            const { calculatedTotal, foodDetails } = await this.validateAndCalculateOrderDetails(data.orderDetails);
            this.logger.log(`Validated order details. Calculated total: ${calculatedTotal}`);

            // Calculate order totals with promotion
            const orderCalculation = await this.calculateOrder({
                addressId: data.addressId,
                restaurantId: data.restaurantId,
                items: data.orderDetails.map(item => ({
                    foodId: item.foodId,
                    quantity: Number(item.quantity),
                })),
                promotionCode: data.promotionCode
            });

            // Check if promotion validation failed
            if (data.promotionCode && orderCalculation.promotionError) {
                throw new BadRequestException(orderCalculation.promotionError);
            }

            this.logger.log(`Order total calculated: ${orderCalculation.total}`);

            // Find promotion if code was provided and valid
            let promotion: Promotion | null = null;
            if (data.promotionCode && orderCalculation.appliedPromotion) {
                promotion = await queryRunner.manager.findOne(Promotion, { 
                    where: { code: data.promotionCode } 
                });
            }

            // Create order
            const order = new Order();
            order.user = user;
            order.restaurant = restaurant;
            order.total = orderCalculation.total;
            order.note = data.note || '';
            order.address = address;
            order.date = new Date().toISOString();
            if (promotion) {
                order.promotionCode = promotion; // Set promotion if applicable
            }
            
            if (data.paymentMethod && data.paymentMethod !== 'cod') {
                order.status = 'pending';
            } else {
                order.status = 'processing_payment';
            }
            order.paymentMethod = data.paymentMethod || 'cod';

            const savedOrder = await queryRunner.manager.save(Order, order);
            this.logger.log(`Order entity saved with ID: ${savedOrder.id}`);

            // Create order details
            await this.createOrderDetails(savedOrder, foodDetails, queryRunner);
            this.logger.log(`Order details saved for order ID: ${savedOrder.id}`);

            // Use promotion if applied
            if (promotion) {
                await this.promotionService.usePromotion(promotion.code, orderCalculation.subtotal);
                this.logger.log(`Promotion ${promotion.code} applied to order ${savedOrder.id}`);
            }

            await queryRunner.commitTransaction();
            this.logger.log(`Order transaction committed for order ID: ${savedOrder.id}`);

            return await this.getOrderById(savedOrder.id);
        } catch (error) {
            this.logger.error(`Order creation failed: ${error.message}`, error.stack);
            if (queryRunner.isTransactionActive) {
                await queryRunner.rollbackTransaction();
            }
            throw error;
        } finally {
            await queryRunner.release();
        }
    }

    async getAllOrders() {
        return await this.orderRepository.find({
            relations: ['user', 'restaurant', 'orderDetails', 'orderDetails.food', 'shippingDetail', 'promotionCode', 'address']
        });
    }

    async getOrderById(id: string, includeReviewInfo: boolean = false): Promise<Order> {
        const order = await this.orderRepository.findOne({
            where: { id },
            relations: [
                'user',
                'user.role',
                'user.address',
                'restaurant',
                'restaurant.address',
                'orderDetails',
                'orderDetails.food',
                'shippingDetail',
                'shippingDetail.shipper',
                'promotionCode',
                'address'
            ]
        });

        if (!order) throw new NotFoundException('Order not found');

        // Add review information BEFORE cleaning sensitive data
        if (includeReviewInfo) {
            // Check if user has reviewed the food items in this order
            const foodReviews = await this.reviewRepository.find({
                where: {
                    user: { id: order.user.id },
                    food: { id: In(order.orderDetails.map(detail => detail.food.id)) },
                    type: 'food'
                },
                relations: ['food']
            });

            // Check if user has reviewed the shipper (if order has shipper)
            let shipperReview: Review | null = null;
            if (order.shippingDetail?.shipper) {
                shipperReview = await this.reviewRepository.findOne({
                    where: {
                        user: { id: order.user.id },
                        shipper: { id: order.shippingDetail.shipper.id },
                        type: 'shipper'
                    }
                });
            }

            // Add review information to the order object
            (order as any).reviewInfo = {
                hasReviewedFood: foodReviews.length > 0,
                hasReviewedShipper: !!shipperReview,
                foodReviews: foodReviews.map(review => ({
                    id: review.id,
                    foodId: review.food.id,
                    rating: review.rating,
                    comment: review.comment,
                    createdAt: review.createdAt
                })),
                shipperReview: shipperReview ? {
                    id: shipperReview.id,
                    rating: shipperReview.rating,
                    comment: shipperReview.comment,
                    createdAt: shipperReview.createdAt
                } : null,
                canReviewFood: order.status === 'completed' && foodReviews.length === 0,
                canReviewShipper: order.status === 'completed' && order.shippingDetail?.shipper && !shipperReview
            };
        }

        // Clean sensitive data AFTER adding review info
        this.cleanSensitiveData(order);

        return order;
    }

    // Add a new method specifically for getting order with review info
    async getOrderByIdWithReviews(id: string) {
        return this.getOrderById(id, true);
    }

    async getOrdersByUser(
        userId: string,
        page: number = 1,
        pageSize: number = 10,
        status?: string
    ) {
        const query = this.orderRepository.createQueryBuilder('order')
            .leftJoin('order.restaurant', 'restaurant')
            .select([
                'order.id',
                'order.status',
                'order.total',
                'order.createdAt',
                'order.paymentMethod',
                'restaurant.id',
                'restaurant.name'
            ])
            .where('order.user = :userId', { userId });

        if (status) {
            query.andWhere('order.status = :status', { status });
        }

        query
            .skip((page - 1) * pageSize)
            .take(pageSize);

        const [items, totalItems] = await query.getManyAndCount();

        return {
            items,
            totalItems,
            page,
            pageSize,
            totalPages: Math.ceil(totalItems / pageSize),
        };
    }
    async getOrdersByRestaurant(
        restaurantId: string,
        page: number = 1,
        pageSize: number = 10,
        status?: string
    ) {
        const query = this.orderRepository.createQueryBuilder('order')
            .leftJoinAndSelect('order.user', 'user')
            .leftJoinAndSelect('order.restaurant', 'restaurant')
            .leftJoinAndSelect('order.address', 'address')
            .leftJoinAndSelect('order.orderDetails', 'orderDetails')
            .leftJoinAndSelect('orderDetails.food', 'food')
            .leftJoinAndSelect('food.category', 'category')
            .where('order.restaurant.id = :restaurantId', { restaurantId })
            .orderBy('order.createdAt', 'DESC');

        if (status) {
            query.andWhere('order.status = :status', { status });
        }

        const [items, totalItems] = await query
            .skip((page - 1) * pageSize)
            .take(pageSize)
            .getManyAndCount();

        return {
            items,
            totalItems,
            page,
            pageSize,
            totalPages: Math.ceil(totalItems / pageSize),
        };
    }
    async updateOrderStatus(id: string, status: string) {
        const order = await this.getOrderById(id);

        // Validate status transitions
        const validStatuses = ['pending', 'confirmed', 'delivering', 'completed', 'canceled', 'processing_payment'];
        if (!validStatuses.includes(status)) {
            throw new BadRequestException(`Invalid status. Valid values are: ${validStatuses.join(', ')}`);
        }

        // Check if status transition is valid
        const currentStatus = order.status;
        const validTransitions: Record<string, string[]> = {
            'pending': ['confirmed', 'canceled'],
            'confirmed': ['delivering', 'canceled'],
            'delivering': ['completed', 'canceled'],
            'processing_payment': ['pending', 'canceled']
        };
        
        if (validTransitions[currentStatus] && !validTransitions[currentStatus].includes(status)) {
            throw new BadRequestException(`Cannot change status from ${currentStatus} to ${status}`);
        }

        order.status = status;
        const updatedOrder = await this.orderRepository.save(order);

        // Publish event for status changes (not just pending)
        await pubSub.publish('orderStatusUpdated', {
            orderStatusUpdated: updatedOrder
        });
        
        this.logger.log(`Order ${id} status updated to ${status}`);

        return updatedOrder;
    }

    async confirmOrder(orderId: string, restaurantOwnerId: string): Promise<Order> {
        this.logger.log(`Confirming order ${orderId} for restaurant owner ${restaurantOwnerId}`);

        const order = await this.getOrderById(orderId);

        if (!order) {
            throw new NotFoundException(`Order with ID ${orderId} not found`);
        }

        // Only confirm if order is in pending state
        if (order.status !== 'pending') {
            throw new BadRequestException(`Order is not in a confirmable state`);
        }

        // Update order status
        order.status = 'confirmed';
        const confirmedOrder = await this.orderRepository.save(order);

        this.logger.log(`Order ${orderId} status updated to confirmed`);

        try {
            // Create pending shipper assignment - this will be picked up by the automated system
            const pendingAssignment = await this.pendingAssignmentService.addPendingAssignment(
                confirmedOrder.id,
                1 // Priority: 1 = normal, higher numbers = higher priority
            );

            this.logger.log(`Created pending shipper assignment ${pendingAssignment.id} for order ${orderId}`);
            this.logger.log(`Automated system will find and notify nearby shippers for order ${orderId}`);

            return confirmedOrder;
        } catch (error) {
            this.logger.error(`Failed to create pending shipper assignment for order ${orderId}:`, error);
            
            // Don't fail the order confirmation, just log the error
            // The assignment can be created manually or through retry mechanisms
            this.logger.warn(`Order ${orderId} confirmed but shipper assignment failed - manual intervention may be required`);
            
            return confirmedOrder;
        }
    }

    async calculateOrder(data: {
        addressId: string,
        restaurantId: string,
        items: { foodId: string, quantity: number }[],
        promotionCode?: string // Add optional promotion code
    }) {
        // 1. Fetch address and restaurant (with coordinates)
        const address = await this.addressRepository.findOne({ where: { id: data.addressId } });
        const restaurant = await this.restaurantRepository.findOne({ where: { id: data.restaurantId }, relations: ['address'] });

        if (!address || !restaurant || !restaurant.address) {
            throw new Error('Invalid address or restaurant');
        }

        // 2. Calculate distance
        const distance = haversineDistance(
            Number(address.latitude),
            Number(address.longitude),
            Number(restaurant.address.latitude),
            Number(restaurant.address.longitude)
        );

        // 3. Calculate shipping fee
        const shippingFee = distance <= 2 ? 15000 : 15000 + Math.ceil(distance - 2) * 5000;

        // 4. Calculate food total
        let foodTotal = 0;
        for (const item of data.items) {
            const food = await this.foodRepository.findOne({ where: { id: item.foodId } });
            if (!food) continue;
            foodTotal += Number(food.price) * item.quantity;
        }

        let promotionDiscount = 0;
        let appliedPromotion: Promotion | null = null;
        let promotionError: string | null = null;

        // 5. Apply promotion if provided
        if (data.promotionCode) {
            try {
                const promotionValidation = await this.promotionService.validatePromotion(
                    data.promotionCode, 
                    foodTotal + shippingFee
                );

                if (promotionValidation.valid && promotionValidation.promotion) {
                    appliedPromotion = promotionValidation.promotion;
                    
                    // Calculate discount based on promotion type
                    if (appliedPromotion.type === PromotionType.FOOD_DISCOUNT) {
                        // Apply discount to food total only
                        promotionDiscount = this.promotionService.calculateDiscount(appliedPromotion, foodTotal);
                    } else if (appliedPromotion.type === PromotionType.SHIPPING_DISCOUNT) {
                        // Apply discount to shipping fee only
                        promotionDiscount = Math.min(
                            this.promotionService.calculateDiscount(appliedPromotion, shippingFee),
                            shippingFee // Don't exceed shipping fee
                        );
                    }
                } else {
                    promotionError = promotionValidation.reason || 'Invalid promotion code';
                }
            } catch (error) {
                promotionError = 'Failed to validate promotion code';
                this.logger.error(`Promotion validation error: ${error.message}`);
            }
        }

        // 6. Calculate final total
        const subtotal = foodTotal + shippingFee;
        const total = Math.max(0, subtotal - promotionDiscount); // Ensure total is not negative

        return {
            foodTotal,
            shippingFee,
            distance: Number(distance.toFixed(2)),
            subtotal,
            promotionDiscount,
            total,
            appliedPromotion: appliedPromotion ? {
                id: appliedPromotion.id,
                code: appliedPromotion.code,
                description: appliedPromotion.description,
                type: appliedPromotion.type,
                discountAmount: promotionDiscount
            } : null,
            promotionError
        };
    }

    async deleteOrder(id: string) {
        // First make sure the order exists
        const order = await this.getOrderById(id);

        // Use a transaction for deleting order and details
        const queryRunner = this.dataSource.createQueryRunner();
        await queryRunner.connect();
        await queryRunner.startTransaction();

        try {
            // Delete associated order details
            if (order.orderDetails && order.orderDetails.length > 0) {
                await queryRunner.manager.delete(OrderDetail, {
                    order: { id: order.id }
                });
            }

            // Delete the order
            await queryRunner.manager.delete(Order, id);

            await queryRunner.commitTransaction();

            return { message: 'Order and its details deleted successfully' };
        } catch (error) {
            await queryRunner.rollbackTransaction();
            throw error;
        } finally {
            await queryRunner.release();
        }
    }

    async processPayment(orderId: string, paymentData: PaymentDto) {
        const order = await this.getOrderById(orderId);

        if (order.status !== 'pending') {
            throw new BadRequestException('Cannot process payment for an order that is not pending');
        }

        // Use a transaction for payment processing
        const queryRunner = this.dataSource.createQueryRunner();
        await queryRunner.connect();
        await queryRunner.startTransaction();

        try {
            // Validate payment data
            if (!paymentData.method) {
                throw new BadRequestException('Payment method is required');
            }

            // Here you would integrate with a real payment gateway
            // For demonstration, we'll just simulate different payment results

            let paymentSuccess = true;
            let paymentMessage = 'Payment processed successfully';

            // Simulate payment processing based on method
            switch (paymentData.method) {
                case 'credit_card':
                    // Validate credit card info
                    if (!paymentData.cardNumber || !paymentData.expiryDate || !paymentData.cvv) {
                        throw new BadRequestException('Credit card information is incomplete');
                    }
                    // Additional validation would happen here in a real system
                    break;

                case 'paypal':
                    // Verify paypal token or account
                    if (!paymentData.paypalToken) {
                        throw new BadRequestException('PayPal token is required');
                    }
                    break;

                case 'cash':
                    // Cash on delivery, no validation needed
                    break;

                default:
                    throw new BadRequestException('Unsupported payment method');
            }

            // Update order status based on payment result
            if (paymentSuccess) {
                // For cash payments, set to processing
                if (paymentData.method === 'cash') {
                    order.status = 'processing';
                } else {
                    // For electronic payments, you might set to 'paid' or 'processing'
                    order.status = 'processing';
                }

                // Store payment details (in a real system, this would be in a Payment entity)
                order.paymentMethod = paymentData.method;
                order.paymentDate = new Date().toISOString();

                await this.orderRepository.save(order);

                await queryRunner.commitTransaction();

                return {
                    success: true,
                    message: paymentMessage,
                    order: await this.getOrderById(orderId)
                };
            } else {
                throw new BadRequestException('Payment failed');
            }
        } catch (error) {
            await queryRunner.rollbackTransaction();
            throw error;
        } finally {
            await queryRunner.release();
        }
    }
    // Get order details for a specific order
    async getOrderDetails(orderId: string) {
        const order = await this.getOrderById(orderId);
        return order.orderDetails;
    }
    /**
 * Confirm payment for an order
 * @param orderId The ID of the order to confirm payment for
 * @returns The updated order
 */
    async confirmPayment(orderId: string): Promise<Order> {
        log(`Confirming payment for order ${orderId}`);

        const order = await this.getOrderById(orderId);

        if (!order) {
            throw new NotFoundException(`Order with ID ${orderId} not found`);
        }

        // Only confirm payment if order is in pending or processing status
        if (order.status !== 'pending' && order.status !== 'processing') {
            throw new BadRequestException(`Cannot confirm payment for an order with status ${order.status}`);
        }

        // Update order status and payment details
        order.status = 'completed';
        order.isPaid = true;
        order.paymentDate = new Date().toISOString();

        // Save the updated order
        const updatedOrder = await this.orderRepository.save(order);

        log(`Payment confirmed for order ${orderId}`);

        // You could add additional logic here, like:
        // - Sending confirmation email
        // - Updating inventory
        // - Recording the transaction

        return updatedOrder;
    }

    // Runs every 10 minutes
    @Cron(CronExpression.EVERY_10_MINUTES)
    async autoCancelStuckOrders() {
        const timeoutMinutes = 15;
        const timeoutDate = new Date(Date.now() - timeoutMinutes * 60 * 1000);

        // Find stuck orders
        const stuckOrders = await this.orderRepository.find({
            where: {
                status: 'processing_payment',
                createdAt: LessThan(timeoutDate),
            },
        });

        if (stuckOrders.length) {
            this.logger.log(`Auto-canceling ${stuckOrders.length} stuck orders...`);
        }

        for (const order of stuckOrders) {
            order.status = 'canceled';
            await this.orderRepository.save(order);

            // Optionally, update related checkout status
            const checkout = await this.checkoutRepository.findOne({ where: { orderId: order.id } });
            if (checkout && checkout.status !== CheckoutStatus.COMPLETED && checkout.status !== CheckoutStatus.CANCELLED) {
                checkout.status = CheckoutStatus.CANCELLED;
                await this.checkoutRepository.save(checkout);
            }

            this.logger.log(`Order ${order.id} auto-canceled due to payment timeout.`);
        }
    }

    // Add method to validate promotion for an order
    async validatePromotionForOrder(
        promotionCode: string,
        addressId: string,
        restaurantId: string,
        items: { foodId: string, quantity: number }[]
    ) {
        const orderCalculation = await this.calculateOrder({
            addressId,
            restaurantId,
            items,
            promotionCode
        });

        return {
            valid: !orderCalculation.promotionError,
            promotion: orderCalculation.appliedPromotion,
            discount: orderCalculation.promotionDiscount,
            error: orderCalculation.promotionError,
            orderTotal: orderCalculation.total
        };
    }
    
    async getOrderHistory(userId: string, page: number = 1, pageSize: number = 10) {
        // Tạo query để lấy các đơn hàng của người dùng
        const query = this.orderRepository.createQueryBuilder('order')
          .leftJoinAndSelect('order.orderDetails', 'orderDetail') // Lấy thông tin chi tiết món ăn
          .leftJoinAndSelect('orderDetail.food', 'food') // Lấy thông tin món ăn từ orderDetails
          .where('order.user_id = :userId', { userId })
          .orderBy('order.createdAt', 'DESC'); // Sắp xếp theo ngày tạo đơn hàng (mới nhất lên đầu)
      
        // Áp dụng phân trang
        const [orders, totalOrders] = await query
          .skip((page - 1) * pageSize)
          .take(pageSize)
          .getManyAndCount();
      
        // Chuyển đổi và trả về dữ liệu
        const ordersHistory = orders.map(order => ({
          orderId: order.id,
          restaurantName: order.restaurant?.name,
          totalAmount: order.total,
          status: order.status,
          date: order.createdAt,
          orderDetails: order.orderDetails.map(orderDetail => ({
            foodName: orderDetail.food.name,
            quantity: orderDetail.quantity,
            price: orderDetail.price,
            totalPrice: (parseFloat(orderDetail.price) * orderDetail.quantity).toFixed(2),
          })),
        }));
      
        return {
          items: ordersHistory,
          totalItems: totalOrders,
          page,
          pageSize,
          totalPages: Math.ceil(totalOrders / pageSize),
        };
      }
      

    // Add new cron job to auto-cancel orders without shippers
    @Cron(CronExpression.EVERY_10_MINUTES)
    async autoCancelUnassignedOrders() {
        const timeoutMinutes = 30; // Cancel orders after 30 minutes without shipper
        const timeoutDate = new Date(Date.now() - timeoutMinutes * 60 * 1000);

        this.logger.log(`🔍 Checking for pending assignments older than ${timeoutMinutes} minutes...`);

        // Find pending assignments that are too old
        const expiredAssignments = await this.pendingAssignmentService.getExpiredAssignments(timeoutDate);

        if (expiredAssignments.length > 0) {
            this.logger.log(`🚫 Found ${expiredAssignments.length} expired assignments to cancel`);
        }

        for (const assignment of expiredAssignments) {
            try {
                const order = assignment.order;
                
                // Double-check order is still confirmed and unassigned
                if (order.status !== 'confirmed') {
                    this.logger.log(`⏭️ Skipping order ${order.id} - status already changed to ${order.status}`);
                    continue;
                }

                // Check if order already has a shipper
                const currentOrder = await this.orderRepository.findOne({
                    where: { id: order.id },
                    relations: ['shippingDetail']
                });

                if (currentOrder?.shippingDetail) {
                    this.logger.log(`⏭️ Skipping order ${order.id} - already assigned to shipper`);
                    // Clean up the pending assignment
                    await this.pendingAssignmentService.removePendingAssignment(order.id);
                    continue;
                }

                // Update order status to canceled
                order.status = 'canceled';
                await this.orderRepository.save(order);

                // Remove the pending assignment
                await this.pendingAssignmentService.removePendingAssignmentById(assignment.id);

                // Publish event for order cancellation
                await pubSub.publish('orderStatusUpdated', {
                    orderStatusUpdated: order
                });

                // Calculate how long the assignment was pending
                const pendingDuration = Math.round((Date.now() - assignment.createdAt.getTime()) / (1000 * 60));
                
                this.logger.log(`❌ Auto-canceled order ${order.id} (${order.restaurant?.name}) - pending for ${pendingDuration} minutes without shipper`);

                // Optional: Send notifications
                await this.notifyOrderCancellation(order, 'No delivery driver available in your area');

            } catch (error) {
                this.logger.error(`❌ Failed to auto-cancel order ${assignment.order.id}:`, error);
            }
        }

        if (expiredAssignments.length > 0) {
            this.logger.log(`🎯 Auto-cancellation completed: ${expiredAssignments.length} orders canceled`);
        }
    }

    /**
     * Send notifications for order cancellation
     */
    private async notifyOrderCancellation(order: Order, reason: string = 'No shipper available'): Promise<void> {
        try {
            this.logger.log(`📧 Order ${order.id} canceled: ${reason}`);
            
            // Add your notification logic here:
            // - Email notifications
            // - Push notifications  
            // - SMS notifications
            // - In-app notifications
            
            this.logger.log(`✅ Cancellation notifications processed for order ${order.id}`);

        } catch (error) {
            this.logger.error(`❌ Failed to send cancellation notifications for order ${order.id}:`, error);
        }
    }
<<<<<<< HEAD

    
=======
    /**
 * Clean sensitive data from order and its relations
 */
private cleanSensitiveData(order: Order): void {
    // Clean user data
    if (order.user) {
        delete (order.user as any).password;
        delete (order.user as any).resetPasswordToken;
        delete (order.user as any).resetPasswordExpires;
        delete (order.user as any).birthday;
        delete (order.user as any).lastLoginAt;
        delete (order.user as any).createdAt;
        delete (order.user as any).googleId;

        // Clean role data
        if (order.user.role) {
            delete (order.user.role as any).isSystem;
            delete (order.user.role as any).description;
            delete (order.user.role as any).createdAt;
            delete (order.user.role as any).updatedAt;
        }

        // Clean address coordinates for privacy
        if (order.user.address) {
            order.user.address.forEach(addr => {
                delete (addr as any).latitude;
                delete (addr as any).longitude;
            });
        }
    }

    // Clean restaurant data
    if (order.restaurant) {
        delete (order.restaurant as any).openTime;
        delete (order.restaurant as any).closeTime;
        delete (order.restaurant as any).licenseCode;
        delete (order.restaurant as any).certificateImage;
        delete (order.restaurant as any).updatedAt;
        delete (order.restaurant as any).createdAt;

    }

    // Clean food business data
    if (order.orderDetails) {
        order.orderDetails.forEach(detail => {
            if (detail.food) {
                delete (detail.food as any).soldCount;
                delete (detail.food as any).purchasedNumber;
            }
        });
    }

    // Clean shipper sensitive data
    if (order.shippingDetail?.shipper) {
        const shipper = order.shippingDetail.shipper;
        delete (shipper as any).password;
        delete (shipper as any).resetPasswordToken;
        delete (shipper as any).resetPasswordExpires;
        delete (shipper as any).email;
        delete (shipper as any).birthday;
        delete (shipper as any).lastLoginAt;
        delete (shipper as any).createdAt;
        delete (shipper as any).googleId;
        delete (shipper as any).address;
        delete (shipper as any).role;
    }

    // Clean address coordinates for privacy
    if (order.address) {
        delete (order.address as any).latitude;
        delete (order.address as any).longitude;
    }

    // Clean promotion sensitive data
    if (order.promotionCode) {
        delete (order.promotionCode as any).usageLimit;
        delete (order.promotionCode as any).usageCount;
        delete (order.promotionCode as any).createdAt;
        delete (order.promotionCode as any).updatedAt;
    }
}
>>>>>>> d2f2bc7e
}<|MERGE_RESOLUTION|>--- conflicted
+++ resolved
@@ -848,10 +848,6 @@
             this.logger.error(`❌ Failed to send cancellation notifications for order ${order.id}:`, error);
         }
     }
-<<<<<<< HEAD
-
-    
-=======
     /**
  * Clean sensitive data from order and its relations
  */
@@ -933,5 +929,4 @@
         delete (order.promotionCode as any).updatedAt;
     }
 }
->>>>>>> d2f2bc7e
 }