import { BadRequestException, Injectable, NotFoundException, UnauthorizedException } from '@nestjs/common';
import { InjectRepository } from '@nestjs/typeorm';
import { Repository } from 'typeorm';
import { Food } from 'src/entities/food.entity';
import { CreateFoodDto } from './dto/create-food.dto';
import { UpdateFoodDto } from './dto/update-food.dto';
import { Restaurant } from 'src/entities/restaurant.entity';
import { Category } from 'src/entities/category.entity';
import { Review } from 'src/entities/review.entity'; // Add this import
import { GoogleCloudStorageService } from 'src/gcs/gcs.service';
import { haversineDistance } from 'src/common/utils/helper';
import { log } from 'console';
<<<<<<< HEAD
import { getDistanceAndDurationFromMapbox } from '../../services/mapbox.service';
=======
import { Topping } from 'src/entities/topping.entity';
import { fdatasync } from 'fs';
import { CreateToppingDto } from './dto/create-topping.dto';
import { UpdateToppingDto } from './dto/update-topping.dto';
>>>>>>> 51572d48

@Injectable()
export class FoodService {
    constructor(
        @InjectRepository(Food)
        private foodRepository: Repository<Food>,
        @InjectRepository(Restaurant)
        private restaurantRepository: Repository<Restaurant>,
        @InjectRepository(Category)
        private categoryRepository: Repository<Category>,
        @InjectRepository(Review) // Add this injection
        private reviewRepository: Repository<Review>,
        @InjectRepository(Topping)
        private toppingRepository: Repository<Topping>,
        private readonly gcsService: GoogleCloudStorageService,
    ) { }
<<<<<<< HEAD
/**
     * Get top foods by sold count for a restaurant
     */
    
=======
    /**
         * Get top foods by sold count for a restaurant
         */
>>>>>>> 51572d48
    async getTopFoodsByRestaurant(restaurantId: string, limit = 5): Promise<any[]> {
        const foods = await this.foodRepository.find({
            where: {
                restaurant: { id: restaurantId },
                status: 'available' // Add status filter
            },
            order: { soldCount: 'DESC' },
            take: limit,
        });

        // Optionally, calculate revenue for each food
        return foods.map(food => ({
            id: food.id,
            name: food.name,
            image: food.image,
            soldCount: food.soldCount,
            revenue: food.soldCount * food.price,
        }));
    }
    /**
     * Create a new food item
     * 
     * @param createFoodDto The food data to create
     * @returns The created food
     */
    async create(createFoodDto: CreateFoodDto): Promise<Food> {
        try {
            // Validate restaurant exists
            const restaurant = await this.restaurantRepository.findOne({
                where: { id: createFoodDto.restaurantId }
            });

            if (!restaurant) {
                throw new BadRequestException(`Restaurant with ID ${createFoodDto.restaurantId} not found`);
            }

            let category: Category | undefined = undefined;
            if (createFoodDto.categoryId) {
                const foundCategory = await this.categoryRepository.findOne({
                    where: { id: createFoodDto.categoryId }
                });
                if (!foundCategory) {
                    throw new BadRequestException(`Category with ID ${createFoodDto.categoryId} not found`);
                }
                category = foundCategory;
            }

            // Create a new Food entity with proper type conversions
            const food = new Food();
            food.name = createFoodDto.name;
            food.description = createFoodDto.description || "";
            food.price = createFoodDto.price ? parseFloat(createFoodDto.price) : 0;
            food.image = createFoodDto.image || "";
            food.discountPercent = createFoodDto.discountPercent ? parseFloat(createFoodDto.discountPercent) : 0;
            food.status = createFoodDto.status || 'available';
            food.purchasedNumber = createFoodDto.purchasedNumber ? parseInt(createFoodDto.purchasedNumber, 10) : 0;
            food.soldCount = 0;
            food.rating = 0;
            food.imageUrls = [];
            food.tag = "";
            food.preparationTime = createFoodDto.preparationTime ? parseInt(createFoodDto.preparationTime, 10) : 0;
            food.restaurant = restaurant;

            // Only assign category if it exists
            if (category) {
                food.category = category;
            }

            // Save the entity
            const savedFood = await this.foodRepository.save(food);

            // Create toppings if provided
            if (createFoodDto.toppings && createFoodDto.toppings.length > 0) {
                const toppings = createFoodDto.toppings.map(toppingDto => {
                    const topping = new Topping();
                    topping.name = toppingDto.name;
                    topping.price = parseFloat(toppingDto.price);
                    topping.isAvailable = toppingDto.isAvailable !== undefined ? toppingDto.isAvailable : true;
                    topping.food = savedFood;
                    return topping;
                });

                await this.toppingRepository.save(toppings);
            }

            // Return the food with toppings
            const fd = await this.foodRepository.findOne({
                where: { id: savedFood.id },
                relations: ['restaurant', 'category', 'toppings']
            });
            if (!fd) {
                throw new NotFoundException(`Food with ID ${savedFood.id} not found after creation`);
            }
            return fd;

        } catch (error) {
            if (error instanceof BadRequestException) {
                throw error;
            }

            console.error('Food creation error:', error);
            throw new BadRequestException(
                `Failed to create food: ${error.message || 'Unknown error'}`
            );
        }
    }

    async createIfOwner(createFoodDto: CreateFoodDto, userId: string): Promise<Food> {
        const restaurant = await this.restaurantRepository.findOne({
            where: { id: createFoodDto.restaurantId },
            relations: ['owner'],
        });
        if (!restaurant) throw new BadRequestException('Restaurant not found');
        if (restaurant.owner.id !== userId) {
            throw new UnauthorizedException('You are not the owner of this restaurant');
        }
        return this.create(createFoodDto);
    }

    /**
     * Get all foods with pagination
     * 
     * @param page The page number
     * @param pageSize The number of items per page
     * @param lat Latitude for distance calculation
     * @param lng Longitude for distance calculation
     * @param status Status filter (available, hidden, etc.)
     * @returns List of all foods with pagination metadata
     */
    async findAll(page = 1, pageSize = 10, lat?: number, lng?: number, status?: string): Promise<{
        items: any[];
        totalItems: number;
        page: number;
        pageSize: number;
        totalPages: number;
    }> {
        const queryBuilder = this.foodRepository.createQueryBuilder('food')
            .leftJoinAndSelect('food.restaurant', 'restaurant')
            .leftJoinAndSelect('food.category', 'category');

        // Add status filter if provided
        if (status) {
            queryBuilder.where('food.status = :status', { status });
        }

        queryBuilder
            .skip((page - 1) * pageSize)
            .take(pageSize);

        const [items, totalItems] = await queryBuilder.getManyAndCount();

        const itemsWithDistance = items.map(food => {
            let distance: number | null = null;
            if (lat && lng && food.restaurant?.latitude && food.restaurant?.longitude) {
                distance = haversineDistance(
                    lat,
                    lng,
                    Number(food.restaurant.latitude),
                    Number(food.restaurant.longitude)
                );
            }
            return { ...food, distance };
        });

        return {
            items: itemsWithDistance,
            totalItems,
            page,
            pageSize,
            totalPages: Math.ceil(totalItems / pageSize),
        };
    }
    /**
     * Search foods for store/admin with additional filtering options
     */
    async searchFoodsForStore(
        query: string,
        page = 1,
        pageSize = 10,
        lat?: number,
        lng?: number,
        restaurantId?: string,
        categoryId?: string,
        radius = 99999 // Large radius for admin search
    ): Promise<{
        items: any[];
        totalItems: number;
        page: number;
        pageSize: number;
        totalPages: number;
    }> {
        console.log('=== searchFoodsForStore Debug ===');
        console.log('Input parameters:', {
            query,
            page,
            pageSize,
            lat,
            lng,
            restaurantId,
            categoryId,
            radius
        });

        const queryBuilder = this.foodRepository.createQueryBuilder('food')
            .leftJoinAndSelect('food.restaurant', 'restaurant')
            .leftJoinAndSelect('food.category', 'category')
        // Add search condition
        if (query && query.trim()) {
            queryBuilder.where('food.name ILIKE :query OR food.description ILIKE :query', {
                query: `%${query.trim()}%`
            });
            console.log('Added search filter for:', query.trim());
        }

        // Add restaurant filter if provided
        if (restaurantId) {
            const whereMethod = query && query.trim() ? 'andWhere' : 'where';
            queryBuilder[whereMethod]('food.restaurant_id = :restaurantId', { restaurantId });
            console.log('Added restaurant filter:', restaurantId);
        }

        // Add category filter if provided
        if (categoryId) {
            const whereMethod = (query && query.trim()) || restaurantId ? 'andWhere' : 'where';
            queryBuilder[whereMethod]('food.category_id = :categoryId', { categoryId });
            console.log('Added category filter:', categoryId);
        }

        console.log('Query SQL:', queryBuilder.getQuery());
        console.log('Query parameters:', queryBuilder.getParameters());

        // Get all matching items first
        let items = await queryBuilder.getMany();
        console.log('Raw items found:', items.length);

        if (items.length > 0) {
            console.log('First item example:', {
                id: items[0].id,
                name: items[0].name,
                restaurant: items[0].restaurant?.name,
                category: items[0].category?.name
            });
        }

        // Add distance and apply location filtering if coordinates provided
        if (lat && lng) {
            console.log('Applying distance filtering...');
            const beforeFilter = items.length;

            items = items
                .filter(f => f.restaurant?.latitude && f.restaurant?.longitude)
                .map(f => ({
                    ...f,
                    distance: haversineDistance(lat, lng, Number(f.restaurant.latitude), Number(f.restaurant.longitude))
                }))
                .filter(f => f.distance <= radius)
                .sort((a, b) => a.distance - b.distance);

            console.log(`Distance filter: ${beforeFilter} -> ${items.length} (within ${radius}km)`);
        } else {
            // Add null distance for consistency
            items = items.map(f => ({ ...f, distance: null }));
        }

        // Calculate pagination
        const totalItems = items.length;
        const totalPages = Math.ceil(totalItems / pageSize);
        const pagedItems = items.slice((page - 1) * pageSize, page * pageSize);

        console.log('Final result:', {
            totalItems,
            pagedItemsCount: pagedItems.length,
            page,
            totalPages
        });
        console.log('=== End searchFoodsForStore Debug ===');

        return {
            items: pagedItems,
            totalItems,
            page,
            pageSize,
            totalPages,
        };
    }
    /**
     * Get foods by restaurant ID and category ID with pagination
     * @param restaurantId The restaurant ID
     * @param categoryId The category ID
     * @param page The page number
     * @param pageSize The number of items per page
     * @param lat Latitude for distance calculation
     * @param lng Longitude for distance calculation
     * @param status Status filter (available, hidden, etc.)
     */
    async findByRestaurantAndCategory(restaurantId: string, categoryId: string, page = 1, pageSize = 10, lat?: number, lng?: number, status?: string): Promise<{
        items: any[];
        totalItems: number;
        page: number;
        pageSize: number;
        totalPages: number;
    }> {


        const restaurant = await this.restaurantRepository.findOne({
            where: { id: restaurantId }
        });

        if (!restaurant) {
            throw new NotFoundException(`Restaurant with ID ${restaurantId} not found`);
        }

        const category = await this.categoryRepository.findOne({
            where: { id: categoryId }
        });

        if (!category) {
            throw new NotFoundException(`Category with ID ${categoryId} not found`);
        }

        const queryBuilder = this.foodRepository.createQueryBuilder('food')
            .leftJoinAndSelect('food.restaurant', 'restaurant')
            .leftJoinAndSelect('food.category', 'category')
            .where('food.restaurant_id = :restaurantId', { restaurantId })
            .andWhere('food.category_id = :categoryId', { categoryId });

        // Add status filter if provided
        if (status) {
            queryBuilder.andWhere('food.status = :status', { status });
        }

        queryBuilder
            .skip((page - 1) * pageSize)
            .take(pageSize);

        const [items, totalItems] = await queryBuilder.getManyAndCount();

        const itemsWithDistance = items.map(food => {
            let distance: number | null = null;
            if (lat && lng && food.restaurant?.latitude && food.restaurant?.longitude) {
                distance = haversineDistance(
                    lat,
                    lng,
                    Number(food.restaurant.latitude),
                    Number(food.restaurant.longitude)
                );
            }
            return { ...food, distance };
        });

        return {
            items: itemsWithDistance,
            totalItems,
            page,
            pageSize,
            totalPages: Math.ceil(totalItems / pageSize),
        };
    }


    /**
     * Get foods by restaurant ID with pagination
     * 
     * @param restaurantId The restaurant ID
     * @param page The page number
     * @param pageSize The number of items per page
     * @returns List of foods for a specific restaurant with pagination metadata
     */
    async findByRestaurant(restaurantId: string, page = 1, pageSize = 10, lat?: number, lng?: number, status?: string): Promise<{
        items: any[];
        totalItems: number;
        page: number;
        pageSize: number;
        totalPages: number;
    }> {
        const restaurant = await this.restaurantRepository.findOne({
            where: { id: restaurantId }
        });

        if (!restaurant) {
            throw new NotFoundException(`Restaurant with ID ${restaurantId} not found`);
        }

        const queryBuilder = this.foodRepository.createQueryBuilder('food')
            .leftJoinAndSelect('food.category', 'category')
            .where('food.restaurant_id = :restaurantId', { restaurantId });

        // Add status filter if provided
        if (status) {
            queryBuilder.andWhere('food.status = :status', { status });
        }

        queryBuilder
            .skip((page - 1) * pageSize)
            .take(pageSize);

        const [items, totalItems] = await queryBuilder.getManyAndCount();

        const itemsWithDistance = items.map(food => {
            let distance: number | null = null;
            if (lat && lng && restaurant.latitude && restaurant.longitude) {
                distance = haversineDistance(
                    lat,
                    lng,
                    Number(restaurant.latitude),
                    Number(restaurant.longitude)
                );
            }
            return { ...food, distance };
        });

        return {
            items: itemsWithDistance,
            totalItems,
            page,
            pageSize,
            totalPages: Math.ceil(totalItems / pageSize),
        };
    }

    /**
     * Get foods by category ID with pagination
     * 
     * @param categoryId The category ID
     * @param page The page number
     * @param pageSize The number of items per page
     * @returns List of foods for a specific category with pagination metadata
     */
    async findByCategory(categoryId: string, page = 1, pageSize = 10, lat?: number, lng?: number): Promise<{
        items: any[];
        totalItems: number;
        page: number;
        pageSize: number;
        totalPages: number;
    }> {
        const category = await this.categoryRepository.findOne({
            where: { id: categoryId }
        });

        if (!category) {
            throw new NotFoundException(`Category with ID ${categoryId} not found`);
        }

        const [items, totalItems] = await this.foodRepository.findAndCount({
            where: { category: { id: categoryId } },
            relations: ['restaurant'],
            skip: (page - 1) * pageSize,
            take: pageSize,
        });

        const itemsWithDistance = items.map(food => {
            let distance: number | null = null;
            if (lat && lng && food.restaurant?.latitude && food.restaurant?.longitude) {
                distance = haversineDistance(
                    lat,
                    lng,
                    Number(food.restaurant.latitude),
                    Number(food.restaurant.longitude)
                );
            }
            return { ...food, distance };
        });

        return {
            items: itemsWithDistance,
            totalItems,
            page,
            pageSize,
            totalPages: Math.ceil(totalItems / pageSize),
        };
    }

    /**
     * Get top selling foods with pagination
     * 
     * @param page The page number
     * @param pageSize The number of items per page
     * @returns List of top selling foods with pagination metadata
     */
    async findTopSelling(page = 1, pageSize = 10, lat?: number, lng?: number): Promise<{
        items: any[];
        totalItems: number;
        page: number;
        pageSize: number;
        totalPages: number;
    }> {
        const [items, totalItems] = await this.foodRepository.findAndCount({
            order: {
                purchasedNumber: 'DESC'
            },
            relations: ['restaurant', 'category'],
            skip: (page - 1) * pageSize,
            take: pageSize,
        });

        const itemsWithDistance = items.map(food => {
            let distance: number | null = null;
            if (lat && lng && food.restaurant?.latitude && food.restaurant?.longitude) {
                distance = haversineDistance(
                    lat,
                    lng,
                    Number(food.restaurant.latitude),
                    Number(food.restaurant.longitude)
                );
            }
            return { ...food, distance };
        });

        return {
            items: itemsWithDistance,
            totalItems,
            page,
            pageSize,
            totalPages: Math.ceil(totalItems / pageSize),
        };
    }


    /**
     * Get newest foods with pagination
     * 
     * @param page The page number
     * @param pageSize The number of items per page
     * @returns List of newest foods with pagination metadata
     */
    async findNewest(page = 1, pageSize = 10, lat?: number, lng?: number): Promise<{
        items: any[];
        totalItems: number;
        page: number;
        pageSize: number;
        totalPages: number;
    }> {
        const [items, totalItems] = await this.foodRepository.findAndCount({
            relations: ['restaurant', 'category'],
            order: {
                id: 'DESC' // Assuming UUIDs are chronological
            },
            skip: (page - 1) * pageSize,
            take: pageSize,
        });

        const itemsWithDistance = items.map(food => {
            let distance: number | null = null;
            if (lat && lng && food.restaurant?.latitude && food.restaurant?.longitude) {
                distance = haversineDistance(
                    lat,
                    lng,
                    Number(food.restaurant.latitude),
                    Number(food.restaurant.longitude)
                );
            }
            return { ...food, distance };
        });

        return {
            items: itemsWithDistance,
            totalItems,
            page,
            pageSize,
            totalPages: Math.ceil(totalItems / pageSize),
        };
    }

    /**
     * Get top selling foods by restaurant with pagination
     * 
     * @param restaurantId The restaurant ID
     * @param page The page number
     * @param pageSize The number of items per page
     * @returns List of top selling foods for a specific restaurant with pagination metadata
     */
    async findTopSellingByRestaurant(restaurantId: string, page = 1, pageSize = 10, lat?: number, lng?: number): Promise<{
        items: any[];
        totalItems: number;
        page: number;
        pageSize: number;
        totalPages: number;
    }> {
        const restaurant = await this.restaurantRepository.findOne({
            where: { id: restaurantId }
        });

        if (!restaurant) {
            throw new NotFoundException(`Restaurant with ID ${restaurantId} not found`);
        }

        const [items, totalItems] = await this.foodRepository.findAndCount({
            where: { restaurant: { id: restaurantId } },
            relations: ['category'],
            order: {
                purchasedNumber: 'DESC'
            },
            skip: (page - 1) * pageSize,
            take: pageSize,
        });

        const itemsWithDistance = items.map(food => {
            let distance: number | null = null;
            if (lat && lng && restaurant.latitude && restaurant.longitude) {
                distance = haversineDistance(
                    lat,
                    lng,
                    Number(restaurant.latitude),
                    Number(restaurant.longitude)
                );
            }
            return { ...food, distance };
        });

        return {
            items: itemsWithDistance,
            totalItems,
            page,
            pageSize,
            totalPages: Math.ceil(totalItems / pageSize),
        };
    }

    /**
     * Get foods by category and restaurant with pagination
     * 
     * @param categoryId The category ID
     * @param restaurantId The restaurant ID
     * @param page The page number
     * @param pageSize The number of items per page
     * @returns List of foods for a specific category and restaurant with pagination metadata
     */
    async findByCategoryAndRestaurant(categoryId: string, restaurantId: string, page = 1, pageSize = 10, lat?: number, lng?: number): Promise<{
        items: any[];
        totalItems: number;
        page: number;
        pageSize: number;
        totalPages: number;
    }> {
        const category = await this.categoryRepository.findOne({
            where: { id: categoryId }
        });

        if (!category) {
            throw new NotFoundException(`Category with ID ${categoryId} not found`);
        }

        const restaurant = await this.restaurantRepository.findOne({
            where: { id: restaurantId }
        });

        if (!restaurant) {
            throw new NotFoundException(`Restaurant with ID ${restaurantId} not found`);
        }

        const [items, totalItems] = await this.foodRepository.findAndCount({
            where: {
                category: { id: categoryId },
                restaurant: { id: restaurantId }
            },
            skip: (page - 1) * pageSize,
            take: pageSize,
        });

        const itemsWithDistance = items.map(food => {
            let distance: number | null = null;
            if (lat && lng && restaurant.latitude && restaurant.longitude) {
                distance = haversineDistance(
                    lat,
                    lng,
                    Number(restaurant.latitude),
                    Number(restaurant.longitude)
                );
            }
            return { ...food, distance };
        });

        return {
            items: itemsWithDistance,
            totalItems,
            page,
            pageSize,
            totalPages: Math.ceil(totalItems / pageSize),
        };
    }

    /**
     * Get foods with discount with pagination
     * 
     * @param page The page number
     * @param pageSize The number of items per page
     * @returns List of foods with discount with pagination metadata
     */
    async findWithDiscount(page = 1, pageSize = 10, lat?: number, lng?: number): Promise<{
        items: any[];
        totalItems: number;
        page: number;
        pageSize: number;
        totalPages: number;
    }> {
        const queryBuilder = this.foodRepository.createQueryBuilder('food')
            .leftJoinAndSelect('food.restaurant', 'restaurant')
            .leftJoinAndSelect('food.category', 'category')
            .where('food.discountPercent IS NOT NULL')
            .andWhere('food.discountPercent != :zero', { zero: '0' })
            .orderBy('CAST(food.discountPercent AS DECIMAL)', 'DESC')
            .skip((page - 1) * pageSize)
            .take(pageSize);

        const totalItems = await queryBuilder.getCount();
        const items = await queryBuilder.getMany();

        const itemsWithDistance = items.map(food => {
            let distance: number | null = null;
            if (lat && lng && food.restaurant?.latitude && food.restaurant?.longitude) {
                distance = haversineDistance(
                    lat,
                    lng,
                    Number(food.restaurant.latitude),
                    Number(food.restaurant.longitude)
                );
            }
            return { ...food, distance };
        });

        return {
            items: itemsWithDistance,
            totalItems,
            page,
            pageSize,
            totalPages: Math.ceil(totalItems / pageSize),
        };
    }

    /**
     * Get foods with discount by restaurant with pagination
     * 
     * @param restaurantId The restaurant ID
     * @param page The page number
     * @param pageSize The number of items per page
     * @returns List of foods with discount for a specific restaurant with pagination metadata
     */
    async findWithDiscountByRestaurant(restaurantId: string, page = 1, pageSize = 10, lat?: number, lng?: number): Promise<{
        items: any[];
        totalItems: number;
        page: number;
        pageSize: number;
        totalPages: number;
    }> {
        const restaurant = await this.restaurantRepository.findOne({
            where: { id: restaurantId }
        });

        if (!restaurant) {
            throw new NotFoundException(`Restaurant with ID ${restaurantId} not found`);
        }

        const queryBuilder = this.foodRepository.createQueryBuilder('food')
            .leftJoinAndSelect('food.category', 'category')
            .where('food.restaurant_id = :restaurantId', { restaurantId })
            .andWhere('food.discountPercent IS NOT NULL')
            .andWhere('food.discountPercent != :zero', { zero: '0' })
            .orderBy('CAST(food.discountPercent AS DECIMAL)', 'DESC')
            .skip((page - 1) * pageSize)
            .take(pageSize);

        const totalItems = await queryBuilder.getCount();
        const items = await queryBuilder.getMany();

        const itemsWithDistance = items.map(food => {
            let distance: number | null = null;
            if (lat && lng && restaurant.latitude && restaurant.longitude) {
                distance = haversineDistance(
                    lat,
                    lng,
                    Number(restaurant.latitude),
                    Number(restaurant.longitude)
                );
            }
            return { ...food, distance };
        });

        return {
            items: itemsWithDistance,
            totalItems,
            page,
            pageSize,
            totalPages: Math.ceil(totalItems / pageSize),
        };
    }

    async searchFoods(
        query: string,
        page = 1,
        pageSize = 10,
        lat?: number,
        lng?: number,
        radius = 5
    ): Promise<{
        items: any[];
        totalItems: number;
        page: number;
        pageSize: number;
        totalPages: number;
    }> {
        console.log('=== searchFoods Debug ===');
        console.log('Input parameters:', {
            query,
            page,
            pageSize,
            lat,
            lng,
            radius
        });

        const queryBuilder = this.foodRepository.createQueryBuilder('food')
            .leftJoinAndSelect('food.restaurant', 'restaurant')
            .leftJoinAndSelect('food.category', 'category');

        // Add search condition - if no query provided, return all foods
        if (query && query.trim()) {
            queryBuilder.where(
                "(unaccent(LOWER(food.name)) LIKE unaccent(:name) OR unaccent(LOWER(food.description)) LIKE unaccent(:name))",
                { name: `%${query.toLowerCase()}%` }
            );
            console.log('Added search filter (accent-insensitive):', query);
        } else {
            console.log('No search query provided, returning all foods');
        }

        console.log('Query SQL:', queryBuilder.getQuery());
        console.log('Query parameters:', queryBuilder.getParameters());

        // Get all matching items first
        let items = await queryBuilder.getMany();
        console.log('Raw items found:', items.length);

        if (items.length > 0) {
            console.log('First item example:', {
                id: items[0].id,
                name: items[0].name,
                restaurant: items[0].restaurant?.name
            });
        }

        // Add distance and apply location filtering if coordinates provided
        if (lat && lng) {
            console.log('Applying distance filtering...');
            const beforeFilter = items.length;

            items = items
                .filter(f => f.restaurant?.latitude && f.restaurant?.longitude)
                .map(f => ({
                    ...f,
                    distance: haversineDistance(lat, lng, Number(f.restaurant.latitude), Number(f.restaurant.longitude))
                }))
                .filter(f => f.distance <= radius)
                .sort((a, b) => a.distance - b.distance);

            console.log(`Distance filter: ${beforeFilter} -> ${items.length} (within ${radius}km)`);

            if (items.length > 0) {
                console.log('Distance examples:', items.slice(0, 3).map(f => ({
                    name: f.name,
                    distance: haversineDistance(lat, lng, Number(f.restaurant.latitude), Number(f.restaurant.longitude))
                })));
            }
        } else {
            // Add null distance for consistency
            items = items.map(f => ({ ...f, distance: null }));
        }

        // Calculate pagination
        const totalItems = items.length;
        const totalPages = Math.ceil(totalItems / pageSize);
        const pagedItems = items.slice((page - 1) * pageSize, page * pageSize);

        console.log('Final result:', {
            totalItems,
            pagedItemsCount: pagedItems.length,
            page,
            totalPages
        });
        console.log('=== End searchFoods Debug ===');

        return {
            items: pagedItems,
            totalItems,
            page,
            pageSize,
            totalPages,
        };
    }
    /**
     * Get a specific food by ID
     * 
     * @param id The food ID
     * @returns The food details
     */
    async findOne(id: string, lat?: number, lng?: number): Promise<any> {
        console.log('=== findOne Debug ===');
        console.log('Looking for food with ID:', id);

        // First get the food with basic relations
        const food = await this.foodRepository
            .createQueryBuilder('food')
            .leftJoinAndSelect('food.restaurant', 'restaurant')
            .leftJoinAndSelect('restaurant.address', 'address')
            .leftJoinAndSelect('food.category', 'category')
            .leftJoinAndSelect('food.toppings', 'toppings')
            .where('food.id = :id', { id })
            .getOne();

        if (!food) {
            throw new NotFoundException(`Food with ID ${id} not found`);
        }

        // Separately get the top 3 reviews for this food
        const topReviews = await this.foodRepository
            .createQueryBuilder('food')
            .leftJoinAndSelect('food.reviews', 'reviews')
            .leftJoinAndSelect('reviews.user', 'reviewUser')
            .where('food.id = :id', { id })
            .andWhere('reviews.type = :type', { type: 'food' })
            .andWhere('reviews.rating IS NOT NULL')
            .orderBy('reviews.rating', 'DESC')
            .addOrderBy('reviews.createdAt', 'DESC')
            .limit(3)
            .getOne();

        // Get all reviews count for statistics
        const allReviewsData = await this.foodRepository
            .createQueryBuilder('food')
            .leftJoin('food.reviews', 'allReviews')
            .select([
                'COUNT(allReviews.id) as total_reviews',
                'AVG(allReviews.rating) as average_rating'
            ])
            .where('food.id = :id', { id })
            .andWhere('allReviews.type = :type', { type: 'food' })
            .andWhere('allReviews.rating IS NOT NULL')
            .getRawOne();

        console.log('Food found:', food.id, food.name);
        console.log('Top 3 reviews found:', topReviews?.reviews?.length || 0);
        console.log('Total reviews stats:', allReviewsData);

        // Calculate statistics
        const totalReviews = parseInt(allReviewsData?.total_reviews || '0');
        const averageRating = allReviewsData?.average_rating ?
            Number(parseFloat(allReviewsData.average_rating).toFixed(1)) : null;

        console.log('Calculated stats - Total:', totalReviews, 'Average:', averageRating);

        // Prepare clean result
        const result: any = {
            ...food,
            rating: averageRating,
            totalReviews,
            toppings: food.toppings ? food.toppings.map(topping => ({
                id: topping.id,
                name: topping.name,
                image: topping.image,
                price: topping.price,
                isAvailable: topping.isAvailable,
                isFree: topping.price < 1
            })) : [],
            restaurant: food.restaurant ? {
                id: food.restaurant.id,
                name: food.restaurant.name,
                description: food.restaurant.description,
                avatar: food.restaurant.avatar,
                backgroundImage: food.restaurant.backgroundImage,
                phoneNumber: food.restaurant.phoneNumber,
                status: food.restaurant.status,
                latitude: food.restaurant.latitude,
                longitude: food.restaurant.longitude,
                openTime: food.restaurant.openTime,
                closeTime: food.restaurant.closeTime,
                createdAt: food.restaurant.createdAt,
                updatedAt: food.restaurant.updatedAt,
                address: food.restaurant.address ? {
                    id: food.restaurant.address.id,
                    street: food.restaurant.address.street,
                    ward: food.restaurant.address.ward,
                    district: food.restaurant.address.district,
                    city: food.restaurant.address.city,
                    latitude: food.restaurant.address.latitude,
                    longitude: food.restaurant.address.longitude
                } : null
            } : null,
            // Only include top 3 reviews
            reviews: topReviews?.reviews ? topReviews.reviews.map(review => ({
                id: review.id,
                rating: review.rating,
                comment: review.comment,
                image: review.image,
                createdAt: review.createdAt,
                user: review.user ? {
                    id: review.user.id,
                    name: review.user.name,
                    avatar: review.user.avatar
                } : null
            })) : []
        };

        // Add distance if coordinates provided
        if (lat && lng && food.restaurant?.latitude && food.restaurant?.longitude) {
            result.distance = haversineDistance(
                lat,
                lng,
                Number(food.restaurant.latitude),
                Number(food.restaurant.longitude)
            );
        }

        console.log('Final result - Reviews count:', result.reviews?.length || 0);
        console.log('Final result - Total reviews:', result.totalReviews);
        console.log('Final result - Average rating:', result.rating);
        console.log('=== End findOne Debug ===');

        return result;
    }

    /**
     * Update a food
     * 
     * @param id The food ID
     * @param updateFoodDto The updated food data
     * @returns The updated food
     */
    async update(id: string, updateFoodDto: UpdateFoodDto): Promise<Food> {
        const food = await this.findOne(id);

        // --- Handle old image deletion ---
        // Delete old cover image if changed
        if (updateFoodDto.image && updateFoodDto.image !== food.image && food.image) {
            await this.gcsService.deleteFile(food.image).catch(err => {
                // Log and ignore error if file doesn't exist
                console.warn('Failed to delete old food image:', err?.message || err);
            });
        }

        // Delete old gallery images if changed
        if (
            updateFoodDto.imageUrls &&
            Array.isArray(updateFoodDto.imageUrls) &&
            food.imageUrls &&
            Array.isArray(food.imageUrls)
        ) {
            // Find images that are in old but not in new
            const removedImages = food.imageUrls.filter(
                (oldUrl) => !(updateFoodDto.imageUrls || []).includes(oldUrl)
            );
            for (const url of removedImages) {
                await this.gcsService.deleteFile(url).catch(err => {
                    console.warn('Failed to delete old food gallery image:', err?.message || err);
                });
            }
        }

        // Handle restaurant update if provided
        if (updateFoodDto.restaurantId) {
            const restaurant = await this.restaurantRepository.findOne({
                where: { id: updateFoodDto.restaurantId }
            });

            if (!restaurant) {
                throw new BadRequestException('Restaurant not found');
            }

            food.restaurant = restaurant;
            // Remove restaurantId from DTO to prevent TypeORM errors
            delete updateFoodDto.restaurantId;
        }

        // Handle category update if provided
        if (updateFoodDto.categoryId) {
            const category = await this.categoryRepository.findOne({
                where: { id: updateFoodDto.categoryId }
            });

            if (!category) {
                throw new BadRequestException('Category not found');
            }

            food.category = category;
            // Remove categoryId from DTO to prevent TypeORM errors
            delete updateFoodDto.categoryId;
        }


        // Update food with remaining fields
        Object.assign(food, updateFoodDto);

        return await this.foodRepository.save(food);
    }

    async updateIfOwner(id: string, updateFoodDto: UpdateFoodDto, userId: string): Promise<Food> {
        const food = await this.foodRepository.findOne({
            where: { id },
            relations: ['restaurant', 'restaurant.owner'], // Make sure owner is loaded
        });
        if (!food) throw new NotFoundException('Food not found');
        if (!food.restaurant || food.restaurant.owner.id !== userId) {
            throw new UnauthorizedException('You are not the owner of this restaurant');
        }
        return this.update(id, updateFoodDto);
    }

    /**
     * Delete a food
     * 
     * @param id The food ID
     */
    async remove(id: string): Promise<void> {
        const result = await this.foodRepository.delete(id);

        if (result.affected === 0) {
            throw new NotFoundException(`Food with ID ${id} not found`);
        }
    }

    async removeIfOwner(id: string, userId: string): Promise<void> {
        const food = await this.foodRepository.findOne({
            where: { id },
            relations: ['restaurant', 'restaurant.owner'],
        });
        if (!food) throw new NotFoundException('Food not found');
        if (!food.restaurant || food.restaurant.owner.id !== userId) {
            throw new UnauthorizedException('You are not the owner of this restaurant');
        }
        return this.remove(id);
    }
/**
     * Add a single topping to existing food
     */
    async addTopping(foodId: string, createToppingDto: CreateToppingDto): Promise<Topping> {
        const food = await this.foodRepository.findOne({
            where: { id: foodId }
        });

        if (!food) {
            throw new NotFoundException(`Food with ID ${foodId} not found`);
        }

        const topping = new Topping();
        topping.name = createToppingDto.name;
        topping.image = createToppingDto.image ?? ""; // Allow image to be optional, fallback to empty string
        topping.price = parseFloat(createToppingDto.price);
        topping.isAvailable = createToppingDto.isAvailable !== undefined ? createToppingDto.isAvailable : true;
        topping.food = food;

        return await this.toppingRepository.save(topping);
    }

    /**
     * Update a single topping
     */
    async updateTopping(toppingId: string, updateToppingDto: UpdateToppingDto): Promise<Topping> {
        const topping = await this.toppingRepository.findOne({
            where: { id: toppingId },
            relations: ['food']
        });

        if (!topping) {
            throw new NotFoundException(`Topping with ID ${toppingId} not found`);
        }

        if (updateToppingDto.name !== undefined) topping.name = updateToppingDto.name;
        if (updateToppingDto.image !== undefined) topping.image = updateToppingDto.image;
        if (updateToppingDto.price !== undefined) topping.price = parseFloat(updateToppingDto.price);
        if (updateToppingDto.isAvailable !== undefined) topping.isAvailable = updateToppingDto.isAvailable;

        return await this.toppingRepository.save(topping);
    }

    /**
     * Remove a topping
     */
    async removeTopping(toppingId: string): Promise<void> {
        const result = await this.toppingRepository.delete(toppingId);

        if (result.affected === 0) {
            throw new NotFoundException(`Topping with ID ${toppingId} not found`);
        }
    }

    /**
     * Get all toppings for a food
     */
    async getToppingsByFood(foodId: string): Promise<Topping[]> {
        return await this.toppingRepository.find({
            where: { food: { id: foodId } },
            order: { name: 'ASC' }
        });
    }
    async updateStatusIfOwner(foodId: string, status: string, userId: string): Promise<Food> {
        const food = await this.foodRepository.findOne({
            where: { id: foodId },
            relations: ['restaurant', 'restaurant.owner'], // Add the owner relation
        });
        if (!food) throw new NotFoundException('Food not found');
        if (!food.restaurant || food.restaurant.owner.id !== userId) {
            throw new UnauthorizedException('You are not the owner of this restaurant');
        }
        food.status = status;
        return await this.foodRepository.save(food);
    }

    async findByName(
<<<<<<< HEAD
        name?: string,
=======
        name?: string, // Made optional
>>>>>>> 51572d48
        page = 1,
        pageSize = 10,
        lat?: number,
        lng?: number,
        radius = 5,
        categoryIds?: string[],
        minPrice?: number,
        maxPrice?: number,
<<<<<<< HEAD
      ): Promise<{
=======
    ): Promise<{
>>>>>>> 51572d48
        items: any[];
        totalItems: number;
        page: number;
        pageSize: number;
        totalPages: number;
<<<<<<< HEAD
      }> {
        const queryBuilder = this.foodRepository.createQueryBuilder('food')
          .leftJoinAndSelect('food.restaurant', 'restaurant')
          .leftJoinAndSelect('food.category', 'category')
          .leftJoinAndSelect('restaurant.address', 'address');
      
        if (name && name.trim()) {
          queryBuilder.where(
            "(unaccent(LOWER(food.name)) LIKE unaccent(:name) OR unaccent(LOWER(food.description)) LIKE unaccent(:name))",
            { name: `%${name.toLowerCase()}%` }
          );
        }
      
        if (categoryIds && categoryIds.length > 0) {
            if (name && name.trim()) {
              queryBuilder.andWhere('food.category_id IN (:...categoryIds)', { categoryIds });
            } else {
              queryBuilder.where('food.category_id IN (:...categoryIds)', { categoryIds });
            }
            console.log('Added category filter:', categoryIds);
          }
      
          if (minPrice !== undefined) {
            const whereMethod = (name && name.trim()) || (categoryIds && categoryIds.length > 0) ? 'andWhere' : 'where';
            queryBuilder[whereMethod]('food.price >= :minPrice', { minPrice });
            console.log('Added minPrice filter:', minPrice);
          }
      
          if (maxPrice !== undefined) {
            const whereMethod = (name && name.trim()) || (categoryIds && categoryIds.length > 0) || (minPrice !== undefined) ? 'andWhere' : 'where';
            queryBuilder[whereMethod]('food.price <= :maxPrice', { maxPrice });
            console.log('Added maxPrice filter:', maxPrice);
          }
      
        const items = await queryBuilder.getMany();
      
        // --- Tính distance & deliveryTime bằng Mapbox (batch 5/lần) ---
        const itemsWithData: any[] = [];
      
        for (let i = 0; i < items.length; i += 5) {
          const batch = items.slice(i, i + 5);
      
          const processedBatch = await Promise.all(
            batch.map(async (food) => {
              const restaurant = food.restaurant;
              let distance: number | null = null;
              let duration: number | null = null;
      
              if (
                lat && lng &&
                restaurant.latitude && restaurant.longitude
              ) {
                const result = await getDistanceAndDurationFromMapbox(
                  [Number(lng), Number(lat)],
                  [Number(restaurant.longitude), Number(restaurant.latitude)],
                );
      
                if (result) {
                    distance = Math.round(result.distanceKm * 10) / 10;         // ✅ 1 chữ số thập phân
                    duration = Math.round(result.durationMin);      
                }
              }
      
              return {
                ...food,
                restaurant: {
                  ...restaurant,
                  distance,
                  deliveryTime: duration,
                },
              };
            })
          );
      
          itemsWithData.push(...processedBatch);
        }
      
        // Lọc theo radius nếu có lat/lng
        const filtered = lat && lng
          ? itemsWithData.filter(f => f.restaurant?.distance !== null && f.restaurant.distance <= radius)
          : itemsWithData;
      
        // Sort theo distance nếu có
        if (lat && lng) {
          filtered.sort((a, b) => (a.restaurant.distance ?? Infinity) - (b.restaurant.distance ?? Infinity));
        }
      
        const totalItems = filtered.length;
        const pagedItems = filtered.slice((page - 1) * pageSize, page * pageSize);
      
        return {
          items: pagedItems,
          totalItems,
          page,
          pageSize,
          totalPages: Math.ceil(totalItems / pageSize),
        };
      }
=======
    }> {
        console.log('=== findByName Debug ===');
        console.log('Input parameters:', {
            name,
            decodedName: name ? decodeURIComponent(name) : 'No name filter',
            page,
            pageSize,
            lat,
            lng,
            radius,
            categoryIds,
            minPrice,
            maxPrice
        });

        const queryBuilder = this.foodRepository.createQueryBuilder('food')
            .leftJoinAndSelect('food.restaurant', 'restaurant')
            .leftJoinAndSelect('food.category', 'category');

        // Only add name filter if name is provided
        if (name && name.trim()) {
            queryBuilder.where(
                "(unaccent(LOWER(food.name)) LIKE unaccent(:name) OR unaccent(LOWER(food.description)) LIKE unaccent(:name))",
                { name: `%${name.toLowerCase()}%` }
            );
            console.log('Added name filter (accent-insensitive):', name);
        }

        // Filter by category IDs
        if (categoryIds && categoryIds.length > 0) {
            if (name && name.trim()) {
                queryBuilder.andWhere('food.category_id IN (:...categoryIds)', { categoryIds });
            } else {
                queryBuilder.where('food.category_id IN (:...categoryIds)', { categoryIds });
            }
            console.log('Added category filter:', categoryIds);
        }

        // Filter by min price
        if (minPrice !== undefined) {
            const whereMethod = (name && name.trim()) || (categoryIds && categoryIds.length > 0) ? 'andWhere' : 'where';
            queryBuilder[whereMethod]('food.price >= :minPrice', { minPrice });
            console.log('Added minPrice filter:', minPrice);
        }

        // Filter by max price
        if (maxPrice !== undefined) {
            const whereMethod = (name && name.trim()) || (categoryIds && categoryIds.length > 0) || (minPrice !== undefined) ? 'andWhere' : 'where';
            queryBuilder[whereMethod]('food.price <= :maxPrice', { maxPrice });
            console.log('Added maxPrice filter:', maxPrice);
        }

        console.log('Final query:', queryBuilder.getQuery());
        console.log('Query parameters:', queryBuilder.getParameters());

        // Get all items (no skip/take yet)
        let items = await queryBuilder.getMany();
        console.log('Raw items found after query:', items.length);

        if (items.length > 0) {
            console.log('First item example:', {
                id: items[0].id,
                name: items[0].name,
                restaurant: items[0].restaurant?.name,
                category: items[0].category?.name
            });
        }

        let itemsWithDistance = items.map(food => {
            let distance: number | null = null;
            if (lat && lng && food.restaurant?.latitude && food.restaurant?.longitude) {
                distance = haversineDistance(
                    lat,
                    lng,
                    Number(food.restaurant.latitude),
                    Number(food.restaurant.longitude)
                );
            }
            return { ...food, distance };
        });

        console.log('Items with distance calculated:', itemsWithDistance.length);

        // Filter and sort by distance if lat/lng provided
        if (lat && lng) {
            const beforeFilter = itemsWithDistance.length;
            itemsWithDistance = itemsWithDistance
                .filter(f => f.distance !== null && f.distance <= radius)
                .sort((a, b) => (a.distance as number) - (b.distance as number));
            console.log(`Distance filter: ${beforeFilter} -> ${itemsWithDistance.length} (within ${radius}km)`);

            // Log some distance examples
            if (itemsWithDistance.length > 0) {
                console.log('Distance examples:', itemsWithDistance.slice(0, 3).map(f => ({
                    name: f.name,
                    distance: f.distance,
                    restaurantLat: f.restaurant?.latitude,
                    restaurantLng: f.restaurant?.longitude
                })));
            }
        }

        const totalItems = itemsWithDistance.length;
        const pagedItems = itemsWithDistance.slice((page - 1) * pageSize, page * pageSize);

        console.log('Final result:', {
            totalItems,
            pagedItemsCount: pagedItems.length,
            page,
            pageSize,
            totalPages: Math.ceil(totalItems / pageSize)
        });
        console.log('=== End findByName Debug ===');

        return {
            items: pagedItems,
            totalItems,
            page,
            pageSize,
            totalPages: Math.ceil(totalItems / pageSize),
        };
    }
>>>>>>> 51572d48

    /**
     * Get reviews for a specific food with pagination
     * 
     * @param foodId The food ID
     * @param page The page number
     * @param pageSize The number of items per page
     * @param sortBy The field to sort by (rating, createdAt)
     * @param sortOrder The sort order (ASC, DESC)
     * @param minRating Filter by minimum rating
     * @param maxRating Filter by maximum rating
     * @returns List of reviews for the food with pagination metadata
     */
    async getReviewsByFood(
        foodId: string,
        page = 1,
        pageSize = 10,
        sortBy = 'createdAt',
        sortOrder: 'ASC' | 'DESC' = 'DESC',
        minRating?: number,
        maxRating?: number,
    ): Promise<{
        items: any[];
        totalItems: number;
        page: number;
        pageSize: number;
        totalPages: number;
        averageRating: number | null;
        ratingDistribution: { [key: number]: number };
    }> {
        console.log('=== getReviewsByFood Debug ===');
        console.log('Input parameters:', {
            foodId,
            page,
            pageSize,
            sortBy,
            sortOrder,
            minRating,
            maxRating
        });

        // First, verify the food exists
        const food = await this.foodRepository.findOne({
            where: { id: foodId },
            select: ['id', 'name']
        });

        if (!food) {
            throw new NotFoundException(`Food with ID ${foodId} not found`);
        }

        console.log('Food found:', food.name);

        // Build the query
        const queryBuilder = this.reviewRepository
            .createQueryBuilder('review')
            .leftJoinAndSelect('review.user', 'user')
            .where('review.food_id = :foodId', { foodId })
            .andWhere('review.type = :type', { type: 'food' });

        // Add rating filters if provided
        if (minRating !== undefined) {
            queryBuilder.andWhere('review.rating >= :minRating', { minRating });
            console.log('Added minRating filter:', minRating);
        }

        if (maxRating !== undefined) {
            queryBuilder.andWhere('review.rating <= :maxRating', { maxRating });
            console.log('Added maxRating filter:', maxRating);
        }

        // Add sorting
        const validSortFields = ['rating', 'createdAt'];
        const sortField = validSortFields.includes(sortBy) ? sortBy : 'createdAt';
        queryBuilder.orderBy(`review.${sortField}`, sortOrder);
        console.log('Sorting by:', sortField, sortOrder);

        // Get total count
        const totalItems = await queryBuilder.getCount();
        console.log('Total reviews found:', totalItems);

        // Apply pagination
        const items = await queryBuilder
            .skip((page - 1) * pageSize)
            .take(pageSize)
            .getMany();

        console.log('Paginated items:', items.length);

        // Calculate statistics
        const statsQuery = this.reviewRepository
            .createQueryBuilder('review')
            .where('review.food_id = :foodId', { foodId })
            .andWhere('review.type = :type', { type: 'food' })
            .andWhere('review.rating IS NOT NULL');

        const averageResult = await statsQuery
            .select('AVG(review.rating)', 'average')
            .getRawOne();

        const averageRating = averageResult?.average ?
            Number(parseFloat(averageResult.average).toFixed(1)) : null;

        // Get rating distribution
        const distributionResult = await statsQuery
            .select('review.rating', 'rating')
            .addSelect('COUNT(*)', 'count')
            .groupBy('review.rating')
            .getRawMany();

        const ratingDistribution: { [key: number]: number } = {};
        for (let i = 1; i <= 5; i++) {
            ratingDistribution[i] = 0;
        }
        distributionResult.forEach(item => {
            if (item.rating) {
                ratingDistribution[item.rating] = parseInt(item.count);
            }
        });

        console.log('Statistics calculated:', {
            averageRating,
            ratingDistribution
        });

        // Format the response
        const formattedItems = items.map(review => ({
            id: review.id,
            rating: review.rating,
            comment: review.comment,
            image: review.image,
            createdAt: review.createdAt,
            user: review.user ? {
                id: review.user.id,
                name: review.user.name,
                avatar: review.user.avatar
            } : null
        }));

        const result = {
            items: formattedItems,
            totalItems,
            page,
            pageSize,
            totalPages: Math.ceil(totalItems / pageSize),
            averageRating,
            ratingDistribution
        };

        console.log('Final result:', {
            totalItems: result.totalItems,
            itemsCount: result.items.length,
            totalPages: result.totalPages,
            averageRating: result.averageRating
        });
        console.log('=== End getReviewsByFood Debug ===');

        return result;
    }

    async delete(id: string): Promise<void> {
        const result = await this.foodRepository.delete(id);

        if (result.affected === 0) {
            throw new NotFoundException(`Food with ID ${id} not found`);
        }
    }

    
    async getMenuForUser(userId: string) {
        const restaurants = await this.restaurantRepository.find({
            relations: ['foods'],  // Fetch foods for each restaurant
        });

        return restaurants.map(restaurant => ({
            id: restaurant.id,  // Thêm restaurantId vào đối tượng cửa hàng
            name: restaurant.name,
            address: restaurant.address,
            foods: restaurant.foods.map(food => ({
                id: food.id,
                name: food.name,
                price: food.price,
                description: food.description,
                image: food.image,
                restaurantId: restaurant.id,  // Thêm restaurantId vào từng món ăn
            })),
        }));
<<<<<<< HEAD
      }
      

      
=======
    }
>>>>>>> 51572d48
}
<|MERGE_RESOLUTION|>--- conflicted
+++ resolved
@@ -10,14 +10,11 @@
 import { GoogleCloudStorageService } from 'src/gcs/gcs.service';
 import { haversineDistance } from 'src/common/utils/helper';
 import { log } from 'console';
-<<<<<<< HEAD
 import { getDistanceAndDurationFromMapbox } from '../../services/mapbox.service';
-=======
 import { Topping } from 'src/entities/topping.entity';
 import { fdatasync } from 'fs';
 import { CreateToppingDto } from './dto/create-topping.dto';
 import { UpdateToppingDto } from './dto/update-topping.dto';
->>>>>>> 51572d48
 
 @Injectable()
 export class FoodService {
@@ -34,16 +31,9 @@
         private toppingRepository: Repository<Topping>,
         private readonly gcsService: GoogleCloudStorageService,
     ) { }
-<<<<<<< HEAD
-/**
-     * Get top foods by sold count for a restaurant
-     */
-    
-=======
     /**
          * Get top foods by sold count for a restaurant
          */
->>>>>>> 51572d48
     async getTopFoodsByRestaurant(restaurantId: string, limit = 5): Promise<any[]> {
         const foods = await this.foodRepository.find({
             where: {
@@ -1250,11 +1240,7 @@
     }
 
     async findByName(
-<<<<<<< HEAD
         name?: string,
-=======
-        name?: string, // Made optional
->>>>>>> 51572d48
         page = 1,
         pageSize = 10,
         lat?: number,
@@ -1263,17 +1249,12 @@
         categoryIds?: string[],
         minPrice?: number,
         maxPrice?: number,
-<<<<<<< HEAD
       ): Promise<{
-=======
-    ): Promise<{
->>>>>>> 51572d48
         items: any[];
         totalItems: number;
         page: number;
         pageSize: number;
         totalPages: number;
-<<<<<<< HEAD
       }> {
         const queryBuilder = this.foodRepository.createQueryBuilder('food')
           .leftJoinAndSelect('food.restaurant', 'restaurant')
@@ -1372,130 +1353,6 @@
           totalPages: Math.ceil(totalItems / pageSize),
         };
       }
-=======
-    }> {
-        console.log('=== findByName Debug ===');
-        console.log('Input parameters:', {
-            name,
-            decodedName: name ? decodeURIComponent(name) : 'No name filter',
-            page,
-            pageSize,
-            lat,
-            lng,
-            radius,
-            categoryIds,
-            minPrice,
-            maxPrice
-        });
-
-        const queryBuilder = this.foodRepository.createQueryBuilder('food')
-            .leftJoinAndSelect('food.restaurant', 'restaurant')
-            .leftJoinAndSelect('food.category', 'category');
-
-        // Only add name filter if name is provided
-        if (name && name.trim()) {
-            queryBuilder.where(
-                "(unaccent(LOWER(food.name)) LIKE unaccent(:name) OR unaccent(LOWER(food.description)) LIKE unaccent(:name))",
-                { name: `%${name.toLowerCase()}%` }
-            );
-            console.log('Added name filter (accent-insensitive):', name);
-        }
-
-        // Filter by category IDs
-        if (categoryIds && categoryIds.length > 0) {
-            if (name && name.trim()) {
-                queryBuilder.andWhere('food.category_id IN (:...categoryIds)', { categoryIds });
-            } else {
-                queryBuilder.where('food.category_id IN (:...categoryIds)', { categoryIds });
-            }
-            console.log('Added category filter:', categoryIds);
-        }
-
-        // Filter by min price
-        if (minPrice !== undefined) {
-            const whereMethod = (name && name.trim()) || (categoryIds && categoryIds.length > 0) ? 'andWhere' : 'where';
-            queryBuilder[whereMethod]('food.price >= :minPrice', { minPrice });
-            console.log('Added minPrice filter:', minPrice);
-        }
-
-        // Filter by max price
-        if (maxPrice !== undefined) {
-            const whereMethod = (name && name.trim()) || (categoryIds && categoryIds.length > 0) || (minPrice !== undefined) ? 'andWhere' : 'where';
-            queryBuilder[whereMethod]('food.price <= :maxPrice', { maxPrice });
-            console.log('Added maxPrice filter:', maxPrice);
-        }
-
-        console.log('Final query:', queryBuilder.getQuery());
-        console.log('Query parameters:', queryBuilder.getParameters());
-
-        // Get all items (no skip/take yet)
-        let items = await queryBuilder.getMany();
-        console.log('Raw items found after query:', items.length);
-
-        if (items.length > 0) {
-            console.log('First item example:', {
-                id: items[0].id,
-                name: items[0].name,
-                restaurant: items[0].restaurant?.name,
-                category: items[0].category?.name
-            });
-        }
-
-        let itemsWithDistance = items.map(food => {
-            let distance: number | null = null;
-            if (lat && lng && food.restaurant?.latitude && food.restaurant?.longitude) {
-                distance = haversineDistance(
-                    lat,
-                    lng,
-                    Number(food.restaurant.latitude),
-                    Number(food.restaurant.longitude)
-                );
-            }
-            return { ...food, distance };
-        });
-
-        console.log('Items with distance calculated:', itemsWithDistance.length);
-
-        // Filter and sort by distance if lat/lng provided
-        if (lat && lng) {
-            const beforeFilter = itemsWithDistance.length;
-            itemsWithDistance = itemsWithDistance
-                .filter(f => f.distance !== null && f.distance <= radius)
-                .sort((a, b) => (a.distance as number) - (b.distance as number));
-            console.log(`Distance filter: ${beforeFilter} -> ${itemsWithDistance.length} (within ${radius}km)`);
-
-            // Log some distance examples
-            if (itemsWithDistance.length > 0) {
-                console.log('Distance examples:', itemsWithDistance.slice(0, 3).map(f => ({
-                    name: f.name,
-                    distance: f.distance,
-                    restaurantLat: f.restaurant?.latitude,
-                    restaurantLng: f.restaurant?.longitude
-                })));
-            }
-        }
-
-        const totalItems = itemsWithDistance.length;
-        const pagedItems = itemsWithDistance.slice((page - 1) * pageSize, page * pageSize);
-
-        console.log('Final result:', {
-            totalItems,
-            pagedItemsCount: pagedItems.length,
-            page,
-            pageSize,
-            totalPages: Math.ceil(totalItems / pageSize)
-        });
-        console.log('=== End findByName Debug ===');
-
-        return {
-            items: pagedItems,
-            totalItems,
-            page,
-            pageSize,
-            totalPages: Math.ceil(totalItems / pageSize),
-        };
-    }
->>>>>>> 51572d48
 
     /**
      * Get reviews for a specific food with pagination
@@ -1683,12 +1540,8 @@
                 restaurantId: restaurant.id,  // Thêm restaurantId vào từng món ăn
             })),
         }));
-<<<<<<< HEAD
       }
       
 
       
-=======
-    }
->>>>>>> 51572d48
 }
